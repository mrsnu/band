--- conflicted
+++ resolved
@@ -64,17 +64,11 @@
     opt = ""
     opt += "-c " + ("dbg" if debug else "opt") + " "
     opt += "--strip " + ("never" if debug else "always") + " "
-<<<<<<< HEAD
     opt += f"--config {PLATFORM[platform]}" + ("" if backend == "none" else f" --config {backend}") + ("" if trace == False else " --config trace") + " "
-=======
-    opt += "--config " + f"{PLATFORM[platform]}" + \
-        ("" if backend == "none" else f"_{backend}") + " "
->>>>>>> 74fbc213
     return opt
 
 
 def make_cmd(
-<<<<<<< HEAD
         build_only: bool, 
         debug: bool,
         trace: bool, 
@@ -82,14 +76,6 @@
         backend: str, 
         target: str,
     ):
-=======
-    build_only: bool,
-    debug: bool,
-    platform: str,
-    backend: str,
-    target: str,
-):
->>>>>>> 74fbc213
     cmd = "bazel" + " "
     cmd += ("build" if build_only else "test") + " "
     cmd += get_bazel_options(debug, trace, platform, backend)
@@ -125,13 +111,8 @@
                         help='Test on Android (with adb)')
     parser.add_argument('-docker', action="store_true", default=False,
                         help='Compile / Pull cross-compiled binaries for android from docker (assuming that the current docker context has devcontainer built with a /.devcontainer')
-<<<<<<< HEAD
     parser.add_argument('-s', '--ssh', required=False, default=None, help="SSH host name (e.g. dev@ssh.band.org)")
     parser.add_argument('-t', '--trace', action="store_true", default=True, help='Build with trace (default = True)')
-=======
-    parser.add_argument('-s', '--ssh', required=False, default=None,
-                        help="SSH host name (e.g. dev@ssh.band.org)")
->>>>>>> 74fbc213
     parser.add_argument('-d', '--debug', action="store_true", default=False,
                         help='Build debug (default = release)')
     parser.add_argument('-r', '--rebuild', action="store_true", default=False,
