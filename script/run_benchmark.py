#!/usr/bin/env python
import argparse
import tempfile
import shutil

from utils import *

BASE_DIR = 'benchmark'
TARGET = "band/tool:band_benchmark"

def benchmark_local(debug, trace, platform, backend, build_only, config_path):
    build_cmd = make_cmd(
            build_only=build_only, 
            debug=debug, 
            trace=trace,
            platform=platform,
            backend=backend,
            target=TARGET
        )
    run_cmd(build_cmd)
    copy('bazel-bin/band/tool/band_benchmark', BASE_DIR)
    run_cmd(
        f'chmod 777 {BASE_DIR}/band_benchmark'
    )
    if platform == "linux":
        run_cmd(
            f'{BASE_DIR}/band_benchmark {config_path}'
        )
    else:
        run_cmd(
            f'{BASE_DIR}/band_benchmark.exe {config_path}'
        )

def benchmark_android(debug, trace, platform, backend, docker, config_path=""):
    target_base_dir = BASE_DIR
    # build android targets only (specified in band_cc_android_test tags)
    
    build_command = make_cmd(
        build_only=True,
        debug=debug, 
        trace=trace,
        platform="android",
        backend=backend,
        target=TARGET,
    )
    if docker:
        run_cmd_docker(build_command)
        # create a local path
        subprocess.call(['mkdir', '-p', f'{target_base_dir}'])
        # run_cmd(
        #     f'sh script/docker_util.sh -d bazel-bin/band/tool/band_benchmark {target_base_dir}')
        copy_docker('bazel-bin/band/tool/band_benchmark', target_base_dir)
    elif platform.system() == 'Linux':
        run_cmd(build_command)
        copy('bazel-bin/band/tool/band_benchmark', target_base_dir)

    shutil.copy(config_path, f'{target_base_dir}/config.json')
    push_to_android(f'{target_base_dir}', '')
    run_binary_android('', f'benchmark/band_benchmark',
                       'benchmark/config.json')


if __name__ == '__main__':
    parser = get_argument_parser("Run Band benchmarks for specific target platform. "
                                 "The user should prepare/specify dependent files either absolute path or relative path depending on an execution mode. "
                                 "This script executes the benchmark from (Android: /data/local/tmp, Other: current working directory)")
    parser.add_argument('-c', '--config', default='band/test/data/benchmark_config.json',
                        help='Target config (default = band/test/data/benchmark_config.json)')
    args = parser.parse_args()

    if args.rebuild:
        clean_bazel(args.docker)
    
    if os.path.isdir(BASE_DIR):
        shutil.rmtree(BASE_DIR)

    if args.android:
        # Need to set Android build option in ./configure
        print('Benchmark Android')
        benchmark_android(args.debug, args.trace, get_platform(), args.backend,
                          args.docker, args.config)
    else:
        print(f'Benchmark {get_platform()}')
<<<<<<< HEAD
        benchmark_local(args.debug, get_platform(), args.backend, args.build, args.config)
>>>>>>> master
=======
        benchmark_local(args.debug, args.trace, get_platform(), args.backend, args.build, args.config)
>>>>>>> 70ff2c3e
<|MERGE_RESOLUTION|>--- conflicted
+++ resolved
@@ -81,9 +81,4 @@
                           args.docker, args.config)
     else:
         print(f'Benchmark {get_platform()}')
-<<<<<<< HEAD
-        benchmark_local(args.debug, get_platform(), args.backend, args.build, args.config)
->>>>>>> master
-=======
-        benchmark_local(args.debug, args.trace, get_platform(), args.backend, args.build, args.config)
->>>>>>> 70ff2c3e
+        benchmark_local(args.debug, args.trace, get_platform(), args.backend, args.build, args.config)