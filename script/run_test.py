#!/usr/bin/env python
import argparse
import platform as plf
import tempfile

from utils import *

BASE_DIR = 'test_bin'
TARGET = "band/test/..."

def get_target(debug, postfix=""):
    return f'{get_dst_path(BASE_DIR, "armv8-a", debug)}/' + postfix


if __name__ == '__main__':
    parser = get_argument_parser('Run Band tests for specific target platform')
    parser.add_argument('-f', '--filter', default="",
                        help='Run specific test that contains given string (only for android)')
    args = parser.parse_args()

<<<<<<< HEAD
    print(f"Test {args.platform}")
=======
    print(f"Test {get_platform()}")
>>>>>>> 475ca9ae
    if args.rebuild: 
        clean_bazel(args.docker)
    
    if args.android:
        build_cmd = make_cmd(
                build_only=True,
                debug=args.debug,
                platform='android',
                backend=args.backend,
                target=TARGET
            )
        subprocess.call(['mkdir', '-p', get_target(args.debug)])
        if args.docker:
            run_cmd_docker(build_cmd)
            copy_docker(f'bazel-bin/band/test', get_target(args.debug))
        else:
            run_cmd(build_cmd)
            copy(f'bazel-bin/band/test', get_target(args.debug))

        temp_dir_name = next(tempfile._get_candidate_names())
        print("Copy test data to device")
        push_to_android('band/test', f'{temp_dir_name}/band/test')
        for test_file in os.listdir(get_target(args.debug, 'test')):
            if args.filter != "":
                if args.filter not in test_file:
                    continue
            # Check whether the given path is binary and file
            if not '.' in test_file and os.path.isfile(get_target(args.debug, f'test/{test_file}')):
                print(f'-----------TEST : {test_file}-----------')
                push_to_android(
                    get_target(args.debug, f'test/{test_file}'), temp_dir_name)
                run_binary_android(f'{temp_dir_name}/', f'{test_file}')

        print("Clean up test directory from device")
        run_cmd(
            f'adb -d shell rm -r /data/local/tmp/{temp_dir_name}')
    else:
        cmd = make_cmd(
                args.build, 
                args.debug, 
<<<<<<< HEAD
                args.platform,
=======
                get_platform(),
>>>>>>> 475ca9ae
                args.backend, 
                TARGET
            )
        run_cmd(cmd)<|MERGE_RESOLUTION|>--- conflicted
+++ resolved
@@ -18,11 +18,7 @@
                         help='Run specific test that contains given string (only for android)')
     args = parser.parse_args()
 
-<<<<<<< HEAD
-    print(f"Test {args.platform}")
-=======
     print(f"Test {get_platform()}")
->>>>>>> 475ca9ae
     if args.rebuild: 
         clean_bazel(args.docker)
     
@@ -63,11 +59,7 @@
         cmd = make_cmd(
                 args.build, 
                 args.debug, 
-<<<<<<< HEAD
-                args.platform,
-=======
                 get_platform(),
->>>>>>> 475ca9ae
                 args.backend, 
                 TARGET
             )
