load("//tensorflow:tensorflow.bzl", "if_not_windows", "tf_cc_test")
load("//tensorflow/lite:build_def.bzl", "if_tflite_experimental_runtime", "tflite_cc_shared_object", "tflite_copts", "tflite_experimental_runtime_linkopts")
load("//tensorflow/lite/micro:build_def.bzl", "cc_library")
load("//tensorflow/lite:special_rules.bzl", "tflite_portable_test_suite")

package(
    default_visibility = ["//visibility:public"],
    licenses = ["notice"],  # Apache 2.0
)

exports_files(glob([
    "testdata/*.bin",
    "testdata/*.pb",
    "testdata/*.tflite",
    "testdata/*.csv",
    "models/testdata/*",
]))

config_setting(
    name = "enable_default_profiler",
    values = {
        "copt": "-DTFLITE_ENABLE_DEFAULT_PROFILER",
    },
)

config_setting(
    name = "gemmlowp_profiling",
    values = {
        "copt": "-DGEMMLOWP_PROFILING",
    },
)

config_setting(
    name = "mips",
    values = {
        "cpu": "mips",
    },
)

config_setting(
    name = "mips64",
    values = {
        "cpu": "mips64",
    },
)

config_setting(
    name = "tflite_experimental_runtime_eager",
    values = {"define": "tflite_experimental_runtime=eager"},
    visibility = ["//visibility:public"],
)

config_setting(
    name = "tflite_experimental_runtime_non_eager",
    values = {"define": "tflite_experimental_runtime=non-eager"},
    visibility = ["//visibility:public"],
)

TFLITE_DEFAULT_COPTS = if_not_windows([
    "-Wall",
    "-Wno-comment",
    "-Wno-extern-c-compat",
])

FRAMEWORK_LIB_HDRS = [
    "allocation.h",
    "context.h",
    "context_util.h",
    "core/macros.h",
    "core/subgraph.h",
    "error_reporter.h",
    "graph_info.h",
    "interpreter.h",
    "model.h",
    "model_builder.h",
    "interpreter_builder.h",
    "mutable_op_resolver.h",
    "op_resolver.h",
    "optional_debug_tools.h",
    "stderr_reporter.h",
<<<<<<< HEAD
    "planner.h",
    "fixed_device_planner.h",
    "shortest_expected_latency_planner.h",
=======
    "planner/planner.h",
    "planner/fixed_device_planner.h",
    "planner/round_robin_planner.h",
>>>>>>> dd1be286
    "worker.h",
    "safe_bool.h"
]

cc_library(
    name = "version",
    hdrs = ["version.h"],
    build_for_embedded = True,
    copts = TFLITE_DEFAULT_COPTS,
    # Note that we only use the header defines from :version_lib.
    deps = ["//tensorflow/core:version_lib"],
)

# TODO(b/128420794): Migrate clients to use :version directly.
alias(
    name = "schema_fbs_version",
    actual = ":version",
    # avoid_dep tells build_cleaner to not use schema_fbs_version.
    tags = ["avoid_dep"],
)

cc_library(
    name = "arena_planner",
    srcs = ["arena_planner.cc"],
    hdrs = ["arena_planner.h"],
    copts = TFLITE_DEFAULT_COPTS,
    deps = [
        ":graph_info",
        ":memory_planner",
        ":simple_memory_arena",
        "//tensorflow/lite/c:common",
    ],
)

cc_test(
    name = "arena_planner_test",
    size = "small",
    srcs = ["arena_planner_test.cc"],
    tags = [
        "tflite_not_portable_android",
    ],
    deps = [
        ":arena_planner",
        "//tensorflow/core:tflite_portable_logging",
        "//tensorflow/lite/testing:util",
        "@com_google_googletest//:gtest",
    ],
)

# Main library. No ops are included here.
# TODO(aselle): Resolve problems preventing C99 usage.
cc_library(
    name = "context",
    hdrs = ["context.h"],
    copts = TFLITE_DEFAULT_COPTS,
    deps = ["//tensorflow/lite/c:common"],
)

cc_library(
    name = "external_cpu_backend_context",
    srcs = ["external_cpu_backend_context.cc"],
    hdrs = ["external_cpu_backend_context.h"],
    build_for_embedded = True,
    copts = TFLITE_DEFAULT_COPTS,
    deps = [
        "//tensorflow/lite/c:common",
    ],
)

cc_library(
    name = "graph_info",
    hdrs = ["graph_info.h"],
    copts = TFLITE_DEFAULT_COPTS,
    deps = ["//tensorflow/lite/c:common"],
)

cc_library(
    name = "memory_planner",
    hdrs = ["memory_planner.h"],
    copts = TFLITE_DEFAULT_COPTS,
    deps = ["//tensorflow/lite/c:common"],
)

cc_library(
    name = "simple_memory_arena",
    srcs = ["simple_memory_arena.cc"],
    hdrs = ["simple_memory_arena.h"],
    copts = TFLITE_DEFAULT_COPTS,
    deps = ["//tensorflow/lite/c:common"],
)

cc_library(
    name = "builtin_op_data",
    hdrs = [
        "builtin_op_data.h",
    ],
    deps = ["//tensorflow/lite/c:common"],
)

cc_library(
    name = "kernel_api",
    hdrs = [
        "builtin_op_data.h",
        "builtin_ops.h",
        "context_util.h",
    ],
    deps = ["//tensorflow/lite/c:common"],
)

exports_files(["builtin_ops.h"])

cc_library(
    name = "string",
    hdrs = [
        "string_type.h",
    ],
    build_for_embedded = True,
    copts = TFLITE_DEFAULT_COPTS,
)

cc_library(
    name = "allocation",
    srcs = [
        "allocation.cc",
    ] + select({
        "//tensorflow:android": [
            "mmap_allocation.cc",
        ],
        "//tensorflow:windows": [
            "mmap_allocation_disabled.cc",
        ],
        "//conditions:default": [
            "mmap_allocation.cc",
        ],
    }),
    hdrs = [
        "allocation.h",
    ],
    copts = TFLITE_DEFAULT_COPTS,
    deps = [
        ":string",
        "//tensorflow/lite/c:common",
        "//tensorflow/lite/core/api",
    ],
)

cc_library(
    name = "cpu",
    srcs = [
        "core/cpu/cpu.cc",
    ],
    hdrs = [
        "core/cpu/cpu.h",
    ],
    deps = [
        "//tensorflow/lite/c:common",
    ],
)

cc_library(
    name = "framework_lib",
    srcs = [
        "core/subgraph.cc",
        "graph_info.cc",
        "interpreter.cc",
        "interpreter_builder.cc",
        "model_builder.cc",
        "mutable_op_resolver.cc",
        "optional_debug_tools.cc",
        "stderr_reporter.cc",
<<<<<<< HEAD
        "planner.cc",
        "fixed_device_planner.cc",
        "shortest_expected_latency_planner.cc",
=======
        "planner/planner.cc",
        "planner/fixed_device_planner.cc",
        "planner/round_robin_planner.cc",
>>>>>>> dd1be286
        "worker.cc"
    ],
    hdrs = FRAMEWORK_LIB_HDRS,
    copts = tflite_copts() + TFLITE_DEFAULT_COPTS,
    visibility = [
        "//tensorflow/lite:__subpackages__",
    ],
    deps = [
        ":allocation",
        ":arena_planner",
        ":cpu",
        ":external_cpu_backend_context",
        ":graph_info",
        ":memory_planner",
        ":minimal_logging",
        ":simple_memory_arena",
        ":string",
        ":tflite_with_xnnpack_optional",
        ":type_to_tflitetype",
        ":util",
        ":version",
        "//tensorflow/lite/c:common",
        "//tensorflow/lite/core/api",
        "//tensorflow/lite/delegates:status",
        "//tensorflow/lite/delegates/nnapi:nnapi_delegate",
        "//tensorflow/lite/experimental/resource",
        "//tensorflow/lite/kernels/internal:compatibility",
        "//tensorflow/lite/nnapi:nnapi_implementation",
        "//tensorflow/lite/profiling:time_profiler",
        "//tensorflow/lite/schema:schema_fbs",
        "//tensorflow/lite/profiling:time",
    ] + select({
        ":enable_default_profiler": [
            "//tensorflow/lite/profiling:platform_profiler",
        ],
        "//conditions:default": [],
    }) + select({
        "//tensorflow:android": [
            "//tensorflow/lite/delegates/gpu:delegate",
        ],
        "//conditions:default": [],
    }),
    alwayslink = 1,
)

# TODO(ahentz): investigate dependency on gemm_support requiring usage of tf_copts.
cc_library(
    name = "framework",
    srcs = [
    ],
    hdrs = FRAMEWORK_LIB_HDRS,
    copts = tflite_copts() + TFLITE_DEFAULT_COPTS,
    defines = if_tflite_experimental_runtime(
        if_eager = ["TFLITE_EXPERIMENTAL_RUNTIME_EAGER"],
        if_non_eager = ["TFLITE_EXPERIMENTAL_RUNTIME_NON_EAGER"],
        if_none = [],
    ),
    deps = [
        ":framework_lib",
        ":allocation",
        ":arena_planner",
        ":external_cpu_backend_context",
        ":graph_info",
        ":memory_planner",
        ":minimal_logging",
        ":simple_memory_arena",
        ":string",
        ":type_to_tflitetype",
        ":util",
        ":version",
        "//tensorflow/lite/c:common",
        "//tensorflow/lite/core/api",
        "//tensorflow/lite/delegates/nnapi:nnapi_delegate",
        "//tensorflow/lite/experimental/resource",
        "//tensorflow/lite/nnapi:nnapi_implementation",
        "//tensorflow/lite/schema:schema_fbs",
    ] + tflite_experimental_runtime_linkopts(),
)

cc_library(
    name = "string_util",
    srcs = ["string_util.cc"],
    hdrs = ["string_util.h"],
    build_for_embedded = True,
    copts = TFLITE_DEFAULT_COPTS,
    deps = [
        ":string",
        "//tensorflow/lite/c:common",
    ],
)

# Link this library to inject XNNPACK delegate to TFLite runtime automatically
# by utilizing the weak symbols if they're supported by the platform.
cc_library(
    name = "tflite_with_xnnpack",
    srcs = ["tflite_with_xnnpack.cc"],
    copts = tflite_copts() + TFLITE_DEFAULT_COPTS,
    linkstatic = True,
    deps = [
        "//tensorflow/lite/c:common",
        "//tensorflow/lite/delegates/xnnpack:xnnpack_delegate",
    ],
    alwayslink = 1,
)

# Enables applying XNNPACK delegate for float models in TFLite runtime.
# WARNING: This build flag is experimental and subject to change.
config_setting(
    name = "tflite_with_xnnpack_explicit_true",
    values = {"define": "tflite_with_xnnpack=true"},
)

config_setting(
    name = "tflite_with_xnnpack_explicit_false",
    values = {"define": "tflite_with_xnnpack=false"},
)

cc_library(
    name = "tflite_with_xnnpack_enabled",
    defines = ["TFLITE_BUILD_WITH_XNNPACK_DELEGATE"],
    visibility = ["//visibility:private"],
    deps = [
        "//tensorflow/lite/delegates/xnnpack:xnnpack_delegate",
    ],
)

cc_library(
    name = "tflite_with_xnnpack_default",
    visibility = ["//visibility:private"],
    # TODO(b/151246885): put ":tflite_with_xnnpack_enabled" to macos/windows
    # once we have a good testing coverage on these two platforms.
    deps = select({
        "//tensorflow:macos": [],
        "//tensorflow:windows": [],
        "//conditions:default": [],
    }),
)

cc_library(
    name = "tflite_with_xnnpack_optional",
    srcs = ["tflite_with_xnnpack_optional.cc"],
    hdrs = [
        "core/macros.h",
        "tflite_with_xnnpack_optional.h",
    ],
    copts = tflite_copts() + TFLITE_DEFAULT_COPTS,
    deps = [
        "//tensorflow/lite/c:common",
    ] + select({
        ":tflite_with_xnnpack_explicit_true": [
            "//tensorflow/lite/delegates/xnnpack:xnnpack_delegate_hdrs_only",
            ":tflite_with_xnnpack_enabled",
        ],
        ":tflite_with_xnnpack_explicit_false": [],
        "//conditions:default": [
            "//tensorflow/lite/delegates/xnnpack:xnnpack_delegate_hdrs_only",
            ":tflite_with_xnnpack_default",
        ],
    }),
)

cc_test(
    name = "string_util_test",
    size = "small",
    srcs = ["string_util_test.cc"],
    features = ["-dynamic_link_test_srcs"],  # see go/dynamic_link_test_srcs
    tags = [
        "tflite_not_portable_ios",  # TODO(b/117786830)
    ],
    deps = [
        ":framework",
        ":string_util",
        "//tensorflow/lite/c:common",
        "//tensorflow/lite/testing:util",
        "@com_google_googletest//:gtest",
    ],
)

# Test main interpreter
cc_test(
    name = "interpreter_test",
    size = "small",
    srcs = [
        "interpreter_test.cc",
    ],
    features = ["-dynamic_link_test_srcs"],  # see go/dynamic_link_test_srcs
    tags = [
        "tflite_not_portable_ios",  # TODO(b/117786830)
        "tflite_smoke_test",
    ],
    deps = [
        ":external_cpu_backend_context",
        ":framework",
        ":string_util",
        ":version",
        "//tensorflow/lite/core/api",
        "//tensorflow/lite/kernels:builtin_ops",
        "//tensorflow/lite/kernels:cpu_backend_context",
        "//tensorflow/lite/kernels:kernel_util",
        "//tensorflow/lite/kernels/internal:compatibility",
        "//tensorflow/lite/schema:schema_fbs",
        "//tensorflow/lite/testing:util",
        "//third_party/eigen3",
        "@com_google_googletest//:gtest",
    ],
)

# Test graph utils
cc_test(
    name = "graph_info_test",
    size = "small",
    srcs = ["graph_info_test.cc"],
    features = ["-dynamic_link_test_srcs"],  # see go/dynamic_link_test_srcs
    tags = [
        "tflite_not_portable_ios",  # TODO(b/117786830)
    ],
    deps = [
        ":framework",
        "//tensorflow/lite/testing:util",
        "@com_google_googletest//:gtest",
    ],
)

# Test arena allocator
cc_test(
    name = "simple_memory_arena_test",
    size = "small",
    srcs = ["simple_memory_arena_test.cc"],
    features = ["-dynamic_link_test_srcs"],  # see go/dynamic_link_test_srcs
    tags = [
        "tflite_not_portable_ios",  # TODO(b/117786830)
    ],
    deps = [
        ":simple_memory_arena",
        "//tensorflow/core:tflite_portable_logging",
        "//tensorflow/lite/testing:util",
        "@com_google_googletest//:gtest",
    ],
)

# Test model framework.
cc_test(
    name = "model_test",
    size = "small",
    srcs = ["model_test.cc"],
    data = [
        "testdata/0_subgraphs.bin",
        "testdata/2_subgraphs.bin",
        "testdata/empty_model.bin",
        "testdata/multi_add_flex.bin",
        "testdata/sparse_tensor.bin",
        "testdata/test_min_runtime.bin",
        "testdata/test_model.bin",
        "testdata/test_model_broken.bin",
    ],
    tags = [
        "tflite_not_portable",
        "tflite_smoke_test",
    ],
    deps = [
        ":framework",
        "//tensorflow/lite/core/api",
        "//tensorflow/lite/kernels:builtin_ops",
        "//tensorflow/lite/testing:util",
        "@com_google_googletest//:gtest",
    ],
)

# Test model framework with the flex library linked into the target.
tf_cc_test(
    name = "model_flex_test",
    size = "small",
    srcs = ["model_flex_test.cc"],
    data = [
        "testdata/multi_add_flex.bin",
    ],
    tags = [
        "no_gpu",  # GPU + flex is not officially supported.
        "no_windows",  # TODO(b/116667551): No weak symbols with MSVC.
        "tflite_not_portable_android",
        "tflite_not_portable_ios",
    ],
    deps = [
        ":framework",
        "//tensorflow/lite/core/api",
        "//tensorflow/lite/delegates/flex:delegate",
        "//tensorflow/lite/kernels:builtin_ops",
        "//tensorflow/lite/testing:util",
        "@com_google_googletest//:gtest",
    ],
)

# Test model framework with the XNNPACK delegate.
cc_test(
    name = "model_xnnpack_test",
    size = "small",
    srcs = [
        "model_xnnpack_test.cc",
    ],
    data = [
        "testdata/multi_add.bin",
    ],
    tags = [
        "no_windows",  # No weak symbols with MSVC.
        "tflite_not_portable_android",
        "tflite_not_portable_ios",
        "tflite_smoke_test",
    ],
    deps = [
        ":framework",
        ":tflite_with_xnnpack",
        ":util",
        "//tensorflow/lite/c:common",
        "//tensorflow/lite/kernels:builtin_ops",
        "@com_google_googletest//:gtest_main",
    ],
)

# Test OpResolver.
cc_test(
    name = "mutable_op_resolver_test",
    size = "small",
    srcs = ["mutable_op_resolver_test.cc"],
    features = ["-dynamic_link_test_srcs"],  # see go/dynamic_link_test_srcs
    tags = [
        "tflite_not_portable_ios",  # TODO(b/117786830)
    ],
    deps = [
        ":framework",
        "//tensorflow/lite/testing:util",
        "@com_google_googletest//:gtest",
    ],
)

cc_library(
    name = "util",
    srcs = ["util.cc"],
    hdrs = ["util.h"],
    copts = TFLITE_DEFAULT_COPTS + tflite_copts(),
    deps = [
        ":kernel_api",
        "//tensorflow/lite/c:common",
        "//tensorflow/lite/schema:schema_fbs",
    ],
)

cc_test(
    name = "util_test",
    size = "small",
    srcs = ["util_test.cc"],
    features = ["-dynamic_link_test_srcs"],  # see go/dynamic_link_test_srcs
    tags = [
        "tflite_not_portable_ios",  # TODO(b/117786830)
    ],
    deps = [
        ":util",
        "//tensorflow/lite/c:common",
        "//tensorflow/lite/schema:schema_fbs",
        "@com_google_googletest//:gtest",
    ],
)

cc_library(
    name = "minimal_logging",
    srcs = [
        "minimal_logging.cc",
    ] + select({
        "//tensorflow:android": [
            "minimal_logging_android.cc",
        ],
        "//tensorflow:ios": [
            "minimal_logging_ios.cc",
        ],
        "//tensorflow:macos": [
            "minimal_logging_default.cc",
        ],
        "//conditions:default": [
            "minimal_logging_default.cc",
        ],
    }),
    hdrs = ["minimal_logging.h"],
    copts = TFLITE_DEFAULT_COPTS + tflite_copts(),
    linkopts = select({
        "//tensorflow:android": ["-llog"],
        "//conditions:default": [],
    }),
    visibility = [
        "//tensorflow/lite:__subpackages__",
    ],
)

cc_library(
    name = "type_to_tflitetype",
    hdrs = ["type_to_tflitetype.h"],
    build_for_embedded = True,
    deps = ["//tensorflow/lite/c:common"],
)

cc_test(
    name = "minimal_logging_test",
    size = "small",
    srcs = ["minimal_logging_test.cc"],
    tags = [
        "tflite_not_portable_ios",  # TODO(b/117786830)
    ],
    deps = [
        ":minimal_logging",
        "@com_google_googletest//:gtest",
    ],
)

# Shared lib target for convenience, pulls in the core runtime and builtin ops.
# Note: This target is not yet finalized, and the exact set of exported (C/C++)
# APIs is subject to change. The output library name is platform dependent:
#   - Linux/Android: `libtensorflowlite.so`
#   - Mac: `libtensorflowlite.dylib`
#   - Windows: `tensorflowlite.dll`
tflite_cc_shared_object(
    name = "tensorflowlite",
    # Until we have more granular symbol export for the C++ API on Windows,
    # export all symbols.
    features = ["windows_export_all_symbols"],
    linkopts = select({
        "//tensorflow:macos": [
            "-Wl,-exported_symbols_list,$(location //tensorflow/lite:tflite_exported_symbols.lds)",
        ],
        "//tensorflow:windows": [],
        "//conditions:default": [
            "-Wl,-z,defs",
            "-Wl,--version-script,$(location //tensorflow/lite:tflite_version_script.lds)",
        ],
    }),
    per_os_targets = True,
    deps = [
        ":framework",
        ":tflite_exported_symbols.lds",
        ":tflite_version_script.lds",
        "//tensorflow/lite/kernels:builtin_ops_all_linked",
    ],
)

tflite_portable_test_suite()<|MERGE_RESOLUTION|>--- conflicted
+++ resolved
@@ -78,15 +78,10 @@
     "op_resolver.h",
     "optional_debug_tools.h",
     "stderr_reporter.h",
-<<<<<<< HEAD
-    "planner.h",
-    "fixed_device_planner.h",
-    "shortest_expected_latency_planner.h",
-=======
     "planner/planner.h",
     "planner/fixed_device_planner.h",
     "planner/round_robin_planner.h",
->>>>>>> dd1be286
+    "planner/shortest_expected_latency_planner.h",
     "worker.h",
     "safe_bool.h"
 ]
@@ -257,15 +252,10 @@
         "mutable_op_resolver.cc",
         "optional_debug_tools.cc",
         "stderr_reporter.cc",
-<<<<<<< HEAD
-        "planner.cc",
-        "fixed_device_planner.cc",
-        "shortest_expected_latency_planner.cc",
-=======
         "planner/planner.cc",
         "planner/fixed_device_planner.cc",
         "planner/round_robin_planner.cc",
->>>>>>> dd1be286
+        "planner/shortest_expected_latency_planner.cc",
         "worker.cc"
     ],
     hdrs = FRAMEWORK_LIB_HDRS,
