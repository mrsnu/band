--- conflicted
+++ resolved
@@ -70,14 +70,9 @@
   Interpreter* interpreter = planner->GetInterpreter();
 
   // TODO #80: Get profiled_latency from current_job_
-<<<<<<< HEAD
   Subgraph* current_subgraph = interpreter->subgraph(current_job_.subgraph_idx);
   int64_t profiled_latency =
-      interpreter->GetSubgraphProfileResult(current_subgraph->GetKey());
-=======
-  SubgraphKey key(model_id, device_flag_, start_idx, end_idx);
-  int64_t profiled_latency = interpreter->GetExpectedLatency(key);
->>>>>>> 278fe043
+      interpreter->GetExpectedLatency(current_subgraph->GetKey());
 
   if (invoke_time == 0) {
     // the worker has not started on processing the job yet
