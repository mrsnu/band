#include "tensorflow/lite/splash/cloud_thermal_model.h"
#include <cerrno>
#include <cassert>
#include <fstream>

#include "tensorflow/lite/profiling/time.h"

#include "third_party/eigen3/Eigen/Core"
#include "third_party/eigen3/Eigen/Cholesky"
#include "tensorflow/lite/profiling/time.h"
#include "tensorflow/lite/builtin_ops.h"

#if defined(__ANDROID__)
#define LOGI(...) __android_log_print(ANDROID_LOG_INFO, "libtflite", __VA_ARGS__)
#include <android/log.h>
#endif // defined(__ANDROID__)

namespace tflite {
namespace impl {

using namespace std;
using namespace Eigen;

TfLiteStatus CloudThermalModel::Init(ResourceConfig& config) {
<<<<<<< HEAD
  int temp_size = GetResourceMonitor().GetAllTemperature().size();
  window_size_ = config.model_update_window_size;
  param_num_ = 1 + temp_size + 5;
  target_model_param_ = vector<double>(param_num_, 1.);
=======
  window_size_ = config.model_update_window_size;
  target_model_param_ = vector<double>(TARGET_PARAM_NUM, 1.);
>>>>>>> 295016d3
  model_path_ = config.thermal_model_param_path;
  LoadModelParameter(model_path_);
  return kTfLiteOk;
}

void CloudThermalModel::LoadModelParameter(string thermal_model_path) {
  Json::Value model_param = LoadJsonObjectFromFile(thermal_model_path); 
  for (auto worker_id_it = model_param.begin(); worker_id_it != model_param.end(); ++worker_id_it) {
    int worker_id = std::atoi(worker_id_it.key().asString().c_str());
    if (worker_id != wid_) {
      continue;
    }

    const Json::Value param = *worker_id_it;
    for (auto it = param.begin(); it != param.end(); it++) {
      LOGI("[CloudThermalModel][%d] model_param : %f", it - param.begin(), (*it).asDouble());
      target_model_param_[it - param.begin()] = (*it).asDouble();
<<<<<<< HEAD
      is_thermal_model_prepared = true;
    }
  }
}

thermal_t CloudThermalModel::Predict(Subgraph* subgraph, 
=======
    }
  }
}

thermal_t CloudThermalModel::Predict(const Subgraph* subgraph, 
>>>>>>> 295016d3
                                     const int64_t latency, 
                                     std::vector<thermal_t> current_temp) {
  return PredictTarget(subgraph, latency, current_temp);
}

thermal_t CloudThermalModel::PredictTarget(Subgraph* subgraph, 
                                     const int64_t latency, 
                                     std::vector<thermal_t> current_temp) {
  vector<double> regressor;
  thermal_t target_temp = GetResourceMonitor().GetTargetTemperature(wid_);
<<<<<<< HEAD
  if (!is_thermal_model_prepared) {
=======
  if (log_size_ < minimum_update_log_size_) {
    // Just return current temp
>>>>>>> 295016d3
    return target_temp;
  }
  int32_t rssi = GetResourceMonitor().GetRSSI();

  regressor.push_back(target_temp);
  regressor.insert(regressor.end(), current_temp.begin(), current_temp.end());
  regressor.push_back(EstimateInputSize(subgraph));
  regressor.push_back(EstimateOutputSize(subgraph));
  regressor.push_back(rssi); // RSSI value
  regressor.push_back(latency);
  regressor.push_back(1);

  double target_future_temperature = 0.;

  if (regressor.size() != target_model_param_.size()) {
    LOGI("[CloudThermalModel] Error!!: regressor.size()[%d] != model_param_.size()[%d]", regressor.size(), target_model_param_.size());
    return target_future_temperature;
  }

  for (int i = 0; i < regressor.size(); i++) {
    target_future_temperature += regressor[i] * target_model_param_[i]; 
  }
  return (thermal_t)target_future_temperature; 
}

int64_t CloudThermalModel::EstimateInputSize(Subgraph* subgraph) {
  auto it = input_size_table_.find(subgraph->GetKey().model_id);
  if (it != input_size_table_.end()) {
    return it->second;
  }
  const std::vector<int>& input_tensors = subgraph->inputs();
  int64_t subgraph_input_size = 0;
  for (int tensor_idx : input_tensors) {
    subgraph_input_size += (int64_t)subgraph->tensor(tensor_idx)->bytes;
  }
  input_size_table_[subgraph->GetKey().model_id] = subgraph_input_size;
  return subgraph_input_size;
}

int64_t CloudThermalModel::EstimateOutputSize(Subgraph* subgraph) {
  auto it = output_size_table_.find(subgraph->GetKey().model_id);
  if (it != output_size_table_.end()) {
    return it->second;
  }
  const std::vector<int>& output_tensors = subgraph->outputs();
  int64_t subgraph_output_size = 0;
  for (int tensor_idx : output_tensors) {
    subgraph_output_size += (int64_t)subgraph->tensor(tensor_idx)->bytes;
  }
  output_size_table_[subgraph->GetKey().model_id] = subgraph_output_size;
  return subgraph_output_size;
}

TfLiteStatus CloudThermalModel::Update(Job job, Subgraph* subgraph) {
  log_size_++;
  if (log_size_ <= window_size_) {
    targetX.conservativeResize(log_size_, param_num_);
    targetY.conservativeResize(log_size_, 1);
  }
  int log_index = (log_size_ - 1) % window_size_;
  int32_t rssi = GetResourceMonitor().GetRSSI(); 
  targetX.row(log_index) << job.before_target_temp[wid_], job.before_temp[wid_], EstimateInputSize(subgraph), EstimateOutputSize(subgraph), rssi, job.latency, 1.0;
  targetY.row(log_index) << job.after_target_temp[wid_];

  if (log_size_ < minimum_update_log_size_) {
    LOGI("CloudThermalModel::Update Not enough data : %d", log_size_);
    return kTfLiteOk;
  }

  // Update parameters via normal equation with log table
  Eigen::MatrixXd targetTheta;
  targetTheta.conservativeResize(param_num_, 1);
  targetTheta = (targetX.transpose() * targetX).ldlt().solve(targetX.transpose() * targetY);
  for (auto i = 0; i < target_model_param_.size(); i++) {
    target_model_param_[i] = targetTheta(i, 0); 
  }
  is_thermal_model_prepared = true;
  return kTfLiteOk;
}

TfLiteStatus CloudThermalModel::Close() {
  if (!is_thermal_model_prepared) {
    return kTfLiteOk;
  }
  Json::Value root= LoadJsonObjectFromFile(model_path_); 
  Json::Value param;
  for (int i = 0; i < target_model_param_.size(); i++) {
    param.append(target_model_param_[i]); 
  } 
  root[std::to_string(wid_)] = param;
  WriteJsonObjectToFile(root, model_path_);
  return kTfLiteOk;
}

TfLiteStatus CloudThermalModel::Close() {
  Json::Value root= LoadJsonObjectFromFile(model_path_); 
  Json::Value param;
  for (int i = 0; i < target_model_param_.size(); i++) {
    param.append(target_model_param_[i]); 
  } 
  root[std::to_string(wid_)] = param;
  WriteJsonObjectToFile(root, model_path_);
  return kTfLiteOk;
}

} // namespace impl
} // namespace tflite<|MERGE_RESOLUTION|>--- conflicted
+++ resolved
@@ -22,15 +22,10 @@
 using namespace Eigen;
 
 TfLiteStatus CloudThermalModel::Init(ResourceConfig& config) {
-<<<<<<< HEAD
   int temp_size = GetResourceMonitor().GetAllTemperature().size();
   window_size_ = config.model_update_window_size;
   param_num_ = 1 + temp_size + 5;
   target_model_param_ = vector<double>(param_num_, 1.);
-=======
-  window_size_ = config.model_update_window_size;
-  target_model_param_ = vector<double>(TARGET_PARAM_NUM, 1.);
->>>>>>> 295016d3
   model_path_ = config.thermal_model_param_path;
   LoadModelParameter(model_path_);
   return kTfLiteOk;
@@ -48,20 +43,12 @@
     for (auto it = param.begin(); it != param.end(); it++) {
       LOGI("[CloudThermalModel][%d] model_param : %f", it - param.begin(), (*it).asDouble());
       target_model_param_[it - param.begin()] = (*it).asDouble();
-<<<<<<< HEAD
       is_thermal_model_prepared = true;
     }
   }
 }
 
 thermal_t CloudThermalModel::Predict(Subgraph* subgraph, 
-=======
-    }
-  }
-}
-
-thermal_t CloudThermalModel::Predict(const Subgraph* subgraph, 
->>>>>>> 295016d3
                                      const int64_t latency, 
                                      std::vector<thermal_t> current_temp) {
   return PredictTarget(subgraph, latency, current_temp);
@@ -72,12 +59,7 @@
                                      std::vector<thermal_t> current_temp) {
   vector<double> regressor;
   thermal_t target_temp = GetResourceMonitor().GetTargetTemperature(wid_);
-<<<<<<< HEAD
   if (!is_thermal_model_prepared) {
-=======
-  if (log_size_ < minimum_update_log_size_) {
-    // Just return current temp
->>>>>>> 295016d3
     return target_temp;
   }
   int32_t rssi = GetResourceMonitor().GetRSSI();
