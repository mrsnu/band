--- conflicted
+++ resolved
@@ -28,14 +28,10 @@
 
   std::mutex& GetDeviceMtx() { return device_mtx_; }
   std::condition_variable& GetRequestCv() { return request_cv_; }
-<<<<<<< HEAD
   TfLiteStatus UpdateWorkerThread(const CpuSet thread_affinity_mask, int num_threads);
-=======
-  TfLiteStatus SetWorkerThreadAffinity(const CpuSet thread_affinity_mask);
   void WaitUntilDeviceAvailable(Subgraph& subgraph);
   bool IsAvailable();
 
->>>>>>> 1f0f6f36
   virtual int64_t GetWaitingTime() = 0;
   virtual bool GiveJob(Job& job) = 0;
 
@@ -47,16 +43,11 @@
   virtual bool IsBusy();
 
  protected:
-<<<<<<< HEAD
-  TfLiteStatus CopyInputTensors(const Job& job);
-  TfLiteStatus CopyOutputTensors(const Job& job);
-  TfLiteStatus TryUpdateWorkerThread();
-=======
   bool IsValid(Job& job);
   void PrepareReenqueue(Job& job, Planner* planner);
   TfLiteStatus TryCopyInputTensors(const Job& job);
   TfLiteStatus TryCopyOutputTensors(const Job& job);
->>>>>>> 1f0f6f36
+  TfLiteStatus TryUpdateWorkerThread();
   virtual void Work() = 0;
 
   std::weak_ptr<Planner> planner_;
