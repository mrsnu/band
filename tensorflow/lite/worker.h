--- conflicted
+++ resolved
@@ -14,28 +14,6 @@
 
 class Planner;
 
-<<<<<<< HEAD
-struct Job {
-  explicit Job(int model_id, int start_op = 0)
-      : model_id_(model_id), start_idx(start_op) {
-  }
-  int model_id_;
-  int device_id_ = -1;
-  int start_idx;
-  int end_idx = -1;
-  int subgraph_idx_ = -1;
-  int64_t enqueue_time_ = 0;
-  int64_t invoke_time_ = 0;
-  int64_t end_time_ = 0;
-  int sched_id_ = -1;
-  std::string model_fname_;
-
-  std::map<int, int64_t> waiting_time;
-  std::map<int, int64_t> profiled_latency;
-};
-
-=======
->>>>>>> f7f01b0a
 class Worker {
  public:
   explicit Worker(std::shared_ptr<Planner> planner, TfLiteDeviceFlags device_flag);
