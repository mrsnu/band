#ifndef TENSORFLOW_LITE_WORKER_H_
#define TENSORFLOW_LITE_WORKER_H_

#include <condition_variable>
#include <memory>
#include <mutex>
#include <thread>

#include "tensorflow/lite/cpu.h"
#include "tensorflow/lite/util.h"
#include "tensorflow/lite/config.h"
#include "tensorflow/lite/planner/util.h"

namespace tflite {

namespace impl {

class Planner;
class Subgraph;

class Worker {
 public:
  explicit Worker(std::shared_ptr<Planner> planner,
                  TfLiteDeviceFlags device_flag);
  virtual ~Worker();

  TfLiteStatus Init(WorkerConfig& config);

  std::mutex& GetDeviceMtx() { return device_mtx_; }
  std::condition_variable& GetRequestCv() { return request_cv_; }
  TfLiteStatus UpdateWorkerThread(const CpuSet thread_affinity_mask, int num_threads);
  void WaitUntilDeviceAvailable(Subgraph& subgraph);
  bool IsAvailable();
  const CpuSet& GetWorkerThreadAffinity() const;
  virtual int64_t GetWaitingTime() = 0;
  virtual bool GiveJob(Job& job) = 0;

  // DeviceQueueWorker methods
  virtual JobQueue& GetDeviceRequests();
  virtual void AllowWorkSteal();

  // GlobalQueueWorker methods
  virtual bool IsBusy();

 protected:
  bool IsValid(Job& job);
  void PrepareReenqueue(Job& job, Planner* planner);
  TfLiteStatus TryCopyInputTensors(const Job& job);
  TfLiteStatus TryCopyOutputTensors(const Job& job);
  TfLiteStatus TryUpdateWorkerThread();
  virtual void Work() = 0;

  std::weak_ptr<Planner> planner_;
  std::thread device_cpu_thread_;
  std::mutex device_mtx_;
  std::condition_variable request_cv_;
  bool kill_worker_ = false;
  bool is_available_ = true;
  int32_t availability_check_interval_ms_;

  // GlobalQueueWorker doesn't actually use this for scheduling, but we
  // need this for the return value of GetDeviceRequests()
  JobQueue requests_;

  CpuSet cpu_set_;
<<<<<<< HEAD
<<<<<<< HEAD
  int num_threads_;
  bool need_cpu_update_ = false;
  std::mutex cpu_mtx_;
=======
  bool need_cpu_set_update_ = false;
  mutable std::mutex cpu_set_mtx_;
>>>>>>> ed16ccc... affinity aware profile
=======
  int num_threads_;
  bool need_cpu_update_ = false;
  std::mutex cpu_mtx_;
>>>>>>> 29666911

  TfLiteDeviceFlags device_flag_;

  static const int64_t LARGE_WAITING_TIME = INT_MAX/2;
};

class DeviceQueueWorker : public Worker {
 public:
  explicit DeviceQueueWorker(std::shared_ptr<Planner> planner,
                             TfLiteDeviceFlags device_flag)
      : Worker(planner, device_flag) {
    device_cpu_thread_ = std::thread([this]{this->Work();});
  }

  int64_t GetWaitingTime() override;
  bool GiveJob(Job& job) override;
  JobQueue& GetDeviceRequests() override;
  void AllowWorkSteal() override;

 protected:
  void Work() override;

 private:
  void TryWorkSteal();

  bool allow_work_steal_ = false;
};

class GlobalQueueWorker : public Worker {
 public:
  explicit GlobalQueueWorker(std::shared_ptr<Planner> planner,
                             TfLiteDeviceFlags device_flag)
      : Worker(planner, device_flag) {
    device_cpu_thread_ = std::thread([this]{this->Work();});
  }

  int64_t GetWaitingTime() override;
  bool GiveJob(Job& job) override;
  bool IsBusy() override;

 protected:
  void Work() override;

 private:
  Job current_job_{-1};
  bool is_busy_ = false;
};

}  // namespace impl
}  // namespace tflite

#endif  // TENSORFLOW_LITE_WORKER_H_<|MERGE_RESOLUTION|>--- conflicted
+++ resolved
@@ -63,20 +63,9 @@
   JobQueue requests_;
 
   CpuSet cpu_set_;
-<<<<<<< HEAD
-<<<<<<< HEAD
   int num_threads_;
   bool need_cpu_update_ = false;
   std::mutex cpu_mtx_;
-=======
-  bool need_cpu_set_update_ = false;
-  mutable std::mutex cpu_set_mtx_;
->>>>>>> ed16ccc... affinity aware profile
-=======
-  int num_threads_;
-  bool need_cpu_update_ = false;
-  std::mutex cpu_mtx_;
->>>>>>> 29666911
 
   TfLiteDeviceFlags device_flag_;
 
