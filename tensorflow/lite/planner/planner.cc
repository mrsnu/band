#include "tensorflow/lite/planner/planner.h"

#include <fstream>

#include "tensorflow/lite/interpreter.h"
#include "tensorflow/lite/planner/fixed_device_scheduler.h"
#include "tensorflow/lite/planner/round_robin_scheduler.h"
#include "tensorflow/lite/planner/shortest_expected_latency_scheduler.h"
#include "tensorflow/lite/profiling/time.h"
#include "tensorflow/lite/tools/logging.h"

namespace tflite {
namespace impl {

Planner::Planner(Interpreter* interpreter) {
  interpreter_ = interpreter;
  planner_thread_ = std::thread([this] { this->Plan(); });
}

Planner::~Planner() {
  FlushFinishedJobs();
  planner_safe_bool_.terminate();
  planner_thread_.join();
}

TfLiteStatus Planner::Init(PlannerConfig& config) {
  schedule_window_size_ = config.schedule_window_size;
  log_path_ = config.log_path;
  if (log_path_.size()) {
    // Open file to write per-request timestamps later
    // NOTE: Columns starting `sched_id` are added for debugging purpose
    // and the metrics are only for ShortestExpectedLatency Planner.
    std::ofstream log_file(log_path_);
    if (!log_file.is_open()) return kTfLiteError;
    log_file << "sched_id\t"
             << "model_name\t"
             << "model_id\t"
             << "device_id\t"
             << "subgraph_idx\t"
             << "enqueue_time\t"
             << "invoke_time\t"
             << "end_time\t"
             << "profiled_execution_time\t"
             << "expected_execution_time\t"
             << "slo_us\t"
             << "job_status\t"
             << "is_final_subgraph\t"
             << "prev_subgraphs\n";
    log_file.close();
  }

  auto& schedulers = config.schedulers;
  local_queues_.resize(schedulers.size());
  bool allow_fallback;
  for (int i = 0; i < schedulers.size(); ++i) {
    if (schedulers[i] == kFixedDevice) {
      schedulers_.emplace_back(new FixedDeviceScheduler(this));
    } else if (schedulers[i] == kFixedDeviceGlobalQueue) {
      schedulers_.emplace_back(new FixedDeviceGlobalQueueScheduler(this));
    } else if (schedulers[i] == kRoundRobin) {
      schedulers_.emplace_back(new RoundRobinScheduler(this));
    } else if (schedulers[i] == kShortestExpectedLatency) {
      schedulers_.emplace_back(new ShortestExpectedLatencyScheduler(this));
    } else {
      return kTfLiteError;
    }

    // Checks if all the schedulers have the same requirements for the
    // fallback subgraphs.
    // Currently, we do not allow using schedulers with different requirements
    // for the fallback subgraphs.
    if (i == 0) {
      allow_fallback = schedulers_[i]->NeedFallbackSubgraphs();
    } else if (allow_fallback != schedulers_[i]->NeedFallbackSubgraphs()) {
      return kTfLiteError;
    }
  }

  // All schedulers must have the same worker type.
  if (GetWorkerType() == (kDeviceQueue | kGlobalQueue)) {
    return kTfLiteError;
  }
<<<<<<< HEAD
=======

  if (config.cpu_masks != impl::kTfLiteAll) {
    cpu_set_ = impl::TfLiteCPUMaskGetSet(config.cpu_masks);
    need_cpu_update_ = true;
  }

>>>>>>> 4b34c11f
  return kTfLiteOk;
}

bool Planner::NeedProfile() {
  for (int i = 0; i < schedulers_.size(); ++i) {
    if (schedulers_[i]->NeedProfile()) return true;
  }
  return false;
}

int Planner::GetWorkerType() const {
  int worker_type = 0;
  for (int i = 0; i < schedulers_.size(); ++i) {
    worker_type |= schedulers_[i]->GetWorkerType();
  }
  return worker_type;
}

bool Planner::NeedFallbackSubgraphs() const {
  for (int i = 0; i < schedulers_.size(); ++i) {
    if (schedulers_[i]->NeedFallbackSubgraphs()) return true;
  }
  return false;
}

void Planner::CopyToLocalQueue(JobQueue& local_jobs) {
  std::unique_lock<std::mutex> request_lock(GetRequestsMtx());
  JobQueue& requests = GetRequests();
  if (!requests.empty()) {
    // Gets jobs from requests and removes those jobs from the requests.
    local_jobs.insert(local_jobs.end(),
                      std::make_move_iterator(requests.begin()),
                      std::make_move_iterator(requests.end()));
    requests.clear();
  }
  request_lock.unlock();
}

bool Planner::IsSLOViolated(Job& job) {
  // this job has an SLO; check if it's not too late already
  if (job.slo_us > 0) {
    int64_t current_time = profiling::time::NowMicros();
    int64_t expected_latency =
        device_waiting_[static_cast<TfLiteDeviceFlags>(job.device_id)] +
        job.profiled_execution_time;

    if (current_time + expected_latency > job.enqueue_time + job.slo_us) {
      return true;
    }
  }
  return false;
}

void Planner::HandleSLOViolatedJob(Job& job) {
  // no point in running this job anymore
  job.status = kTfLiteJobSLOViolation;

  // mark this as -1 to differentiate it from the default value, 0
  job.invoke_time = -1;

  // mark the time of this decision (of early-dropping this job)
  job.end_time = profiling::time::NowMicros();
  EnqueueFinishedJob(job);
}

void Planner::EnqueueToWorkers(ScheduleAction& action) {
  for (auto& queue : action) {
    auto device = queue.first;
    auto& requests = queue.second;

    Worker* worker = GetInterpreter()->GetWorker(device);
    if (worker == nullptr) return;
    {
      std::lock_guard<std::mutex> lock(worker->GetDeviceMtx());
      for (auto request : requests) {
        if (IsSLOViolated(request)) {
          HandleSLOViolatedJob(request);
          continue;
        }
        if (!worker->GiveJob(request)) {
          PrepareReenqueue(request);
          EnqueueRequest(request, true);
        }
      }
      worker->GetRequestCv().notify_one();
    }
    requests.clear();
  }
}

void Planner::UpdateDeviceWaitingTime() {
  for (int i = 0; i < kTfLiteNumDevices; ++i) {
    TfLiteDeviceFlags device_flag = static_cast<TfLiteDeviceFlags>(i);
    Worker* worker = GetInterpreter()->GetWorker(device_flag);
    if (worker != nullptr) {
      device_waiting_[device_flag] = worker->GetWaitingTime();
    } else {
      device_waiting_[device_flag] = -1;
    }
  }
}

std::set<TfLiteDeviceFlags> Planner::GetIdleDevices() {
  std::set<TfLiteDeviceFlags> idle_devices;
  for (int i = 0; i < kTfLiteNumDevices; ++i) {
    TfLiteDeviceFlags device_flag = static_cast<TfLiteDeviceFlags>(i);
    if (device_waiting_[device_flag] == 0) {
      idle_devices.insert(device_flag);
    }
  }
  return idle_devices;
}

void Planner::Wait(std::vector<int> job_ids) {
  if (job_ids.size() == 0) {
    return;
  }

  std::unique_lock<std::mutex> request_lock(requests_.mtx);
  end_invoke_.wait(request_lock, [this, job_ids] {
    for (int job_id : job_ids) {
      if (!IsJobIdValid(job_id)) {
        continue;
      }
      if (jobs_finished_record_[GetJobRecordIndex(job_id)].job_id != job_id) {
        return false;
      }
    }
    return true;
  });

  request_lock.unlock();
  FlushFinishedJobs();
}

void Planner::WaitAll() {
  std::unique_lock<std::mutex> request_lock(requests_.mtx);
  end_invoke_.wait(request_lock, [this]() {
    return num_finished_jobs_ >= num_submitted_jobs_;
  });

  request_lock.unlock();

  FlushFinishedJobs();
}

void Planner::EnqueueFinishedJob(Job job) {
  std::unique_lock<std::mutex> lock(jobs_finished_.mtx);
  jobs_finished_.queue.push_back(job);
  lock.unlock();

  std::lock_guard<std::mutex> request_lock(requests_.mtx);

  // record finished / failed job
  if (interpreter_->subgraph(job.subgraph_idx)->IsEnd() ||
      job.status != kTfLiteJobSuccess) {
    jobs_finished_record_[GetJobRecordIndex(job.job_id)] = job;
    num_finished_jobs_++;

    end_invoke_.notify_all();
  }
}

int Planner::EnqueueRequest(Job job, bool push_front) {
  return EnqueueBatch({job}, push_front)[0];
}

std::vector<int> Planner::EnqueueBatch(std::vector<Job> jobs, bool push_front) {
  std::vector<int> job_ids(jobs.size());
  auto enqueue_time = profiling::time::NowMicros();
  for (int i = 0; i < jobs.size(); i++) {
    Job& job = jobs[i];
    if (job.enqueue_time == 0) {
      // job.enqueue_time may already be set if this model contains a fallback
      // op, in which case we do not overwrite the set value
      job.enqueue_time = enqueue_time;
    }
    if (job.job_id == -1) {
      job.job_id = num_submitted_jobs_++;
      job.resolved_tensors =
          interpreter_->GetModelSpec(job.model_id).input_tensors;
    }
    job_ids[i] = job.job_id;
  }

  std::unique_lock<std::mutex> request_lock(requests_.mtx);
  auto insert_position =
      push_front ? requests_.queue.begin() : requests_.queue.end();
  requests_.queue.insert(insert_position, jobs.begin(), jobs.end());
  request_lock.unlock();

  planner_safe_bool_.notify();

  return job_ids;
}

void Planner::SetWindowSize(int schedule_window_size) {
  schedule_window_size_ = schedule_window_size;
}

Job Planner::GetFinishedJob(int job_id) {
  std::lock_guard<std::mutex> request_lock(requests_.mtx);
  if (IsJobIdValid(job_id) &&
      jobs_finished_record_[GetJobRecordIndex(job_id)].job_id != -1) {
    return jobs_finished_record_[GetJobRecordIndex(job_id)];
  } else {
    return Job();
  }
}

void Planner::FlushFinishedJobs() {
  std::lock_guard<std::mutex> queue_lock(jobs_finished_.mtx);
  std::ofstream log_file(log_path_, std::ofstream::app);
  if (log_file.is_open()) {
    while (!jobs_finished_.queue.empty()) {
      Job job = jobs_finished_.queue.front();
      jobs_finished_.queue.pop_front();

      bool is_final_subgraph =
          interpreter_->subgraph(job.subgraph_idx)->IsEnd();

      if (job.slo_us > 0 && is_final_subgraph &&
          job.status == kTfLiteJobSuccess) {
        // check if slo has been violated or not
        auto latency = job.end_time - job.enqueue_time;
        job.status =
            latency > job.slo_us ? kTfLiteJobSLOViolation : kTfLiteJobSuccess;
      }

      if (is_final_subgraph) {
        // update internal map to keep track of the # of inferences per model
        model_execution_count_[job.model_id]++;
      }

      std::string prev_subgraphs;

      for (int i : job.previous_subgraph_indices) {
        prev_subgraphs += std::to_string(i) + " ";
      }

      // write all timestamp statistics to log file
      log_file << job.sched_id << "\t"
               << job.model_fname << "\t"
               << job.model_id << "\t"
               << job.device_id << "\t"
               << job.subgraph_idx << "\t"
               << job.enqueue_time << "\t"
               << job.invoke_time << "\t"
               << job.end_time << "\t"
               << job.profiled_execution_time << "\t"
               << job.expected_execution_time << "\t"
               << job.slo_us << "\t"
               << job.status << "\t"
               << is_final_subgraph << "\t"
               << prev_subgraphs << "\n";
    }
    log_file.close();
  } else {
    TFLITE_LOG(ERROR) << "Invalid log file path :" << log_path_;
  }
}

int Planner::IssueSchedId() { return sched_id_++; }

void Planner::UpdateJobScheduleStatus(Job& job, Subgraph* target_subgraph) {
  SubgraphKey& target_key = target_subgraph->GetKey();
  job.subgraph_idx = interpreter_->GetSubgraphIdx(target_key);
  job.device_id = target_key.device_flag;
  job.sched_id = IssueSchedId();
  job.profiled_execution_time = interpreter_->GetProfiledLatency(target_key);
  job.expected_execution_time = interpreter_->GetExpectedLatency(target_key);

  if (!target_subgraph->IsEnd()) {
    Job remaining_ops(job.model_id);
    remaining_ops.model_fname = job.model_fname;
    remaining_ops.enqueue_time = job.enqueue_time;
    remaining_ops.following_jobs = job.following_jobs;
    remaining_ops.expected_latency = job.expected_latency;
    remaining_ops.sched_id = job.sched_id;
    remaining_ops.job_id = job.job_id;
    remaining_ops.input_handle = job.input_handle;
    remaining_ops.output_handle = job.output_handle;
    remaining_ops.resolved_tensors = job.resolved_tensors;
    remaining_ops.previous_subgraph_indices = job.previous_subgraph_indices;
    remaining_ops.previous_subgraph_indices.emplace_back(job.subgraph_idx);

    for (int output_index : target_subgraph->outputs()) {
      remaining_ops.resolved_tensors.insert(output_index);
    }

    job.following_jobs.clear();
    job.following_jobs.push_back(remaining_ops);
  }
}

void Planner::PrepareReenqueue(Job& job) {
  job.invoke_time = 0;
  job.end_time = 0;
  job.resolved_tensors =
      GetInterpreter()->GetModelSpec(job.model_id).input_tensors;
}

bool Planner::IsJobIdValid(int job_id) {
  return num_submitted_jobs_ - job_id <= NUM_FINISHED_RECORDS;
}

int Planner::GetJobRecordIndex(int job_id) const {
  return job_id % NUM_FINISHED_RECORDS;
}

void Planner::TryUpdateModelDeviceMapping() {
  std::set<int> models = GetInterpreter()->models();
  if (models.size() != model_device_map_.size()) {
    // (# of available devices, vector of model_id)
    std::map<int, std::set<int>> devices_per_models_map;
    for (auto model_id : models) {
      int count = 0;
      for (int device_idx = 0; device_idx < kTfLiteNumDevices; device_idx++) {
        if (GetInterpreter()->GetSubgraphIdx(
                model_id, static_cast<TfLiteDeviceFlags>(device_idx)) != -1) {
          count++;
        }
      }
      devices_per_models_map[count].insert(model_id);
    }

    int device_idx = 0;
    while (devices_per_models_map.size()) {
      // Loop through models in ascending order
      // based on # of available devices
      // (Assign models that has limited support first)
      int selected_model_id = -1;
      for (auto& devices_per_models : devices_per_models_map) {
        for (int model_id : devices_per_models.second) {
          if (GetInterpreter()->GetSubgraphIdx(
                  model_id, static_cast<TfLiteDeviceFlags>(device_idx)) != -1) {
            selected_model_id = model_id;
            break;
          }
        }

        if (selected_model_id != -1) {
          devices_per_models.second.erase(selected_model_id);
          if (devices_per_models.second.size() == 0)
            devices_per_models_map.erase(devices_per_models.first);
          break;
        }
      }

      if (selected_model_id != -1) {
        model_device_map_[selected_model_id] =
            static_cast<TfLiteDeviceFlags>(device_idx);
      }

      device_idx = (device_idx + 1) % kTfLiteNumDevices;
    };
  }
}

void Planner::Plan() {
  while (true) {
    if (GetSafeBool().wait()) {
      return;
    }

    if (need_cpu_update_) {
      if (SetCPUThreadAffinity(cpu_set_) != kTfLiteOk) {
        TFLITE_LOG(ERROR) << "Planner failed to set cpu thread affinity";
        // TODO #21: Handle errors in multi-thread environment
      } 
      need_cpu_update_ = false;
    }

    CopyToLocalQueue(local_queues_[0]);
    TryUpdateModelDeviceMapping();
    for (size_t i = 0; i < local_queues_.size(); ++i) {
      UpdateDeviceWaitingTime();
      schedulers_[i]->Schedule(local_queues_[i]);
      EnqueueToWorkers(schedulers_[i]->GetAction());
    }
  }
}

void Scheduler::EnqueueAction(Job job, Subgraph* subgraph) {
  planner_->UpdateJobScheduleStatus(job, subgraph);
  action_[subgraph->GetKey().device_flag].push_back(job);
}

}  // namespace impl
}  // namespace tflite<|MERGE_RESOLUTION|>--- conflicted
+++ resolved
@@ -80,15 +80,12 @@
   if (GetWorkerType() == (kDeviceQueue | kGlobalQueue)) {
     return kTfLiteError;
   }
-<<<<<<< HEAD
-=======
 
   if (config.cpu_masks != impl::kTfLiteAll) {
     cpu_set_ = impl::TfLiteCPUMaskGetSet(config.cpu_masks);
     need_cpu_update_ = true;
   }
 
->>>>>>> 4b34c11f
   return kTfLiteOk;
 }
 
