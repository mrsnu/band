--- conflicted
+++ resolved
@@ -194,21 +194,11 @@
   }
 }
 
-<<<<<<< HEAD
 std::set<int> Planner::GetIdleWorkers() {
   std::set<int> idle_workers;
   for (int i = 0; i < GetInterpreter()->GetNumWorkers(); ++i) {
-    if (workers_waiting_[i] == 0) {
+    if (!GetInterpreter()->GetWorker(i)->IsBusy()) {
       idle_workers.insert(i);
-=======
-std::set<TfLiteDeviceFlags> Planner::GetIdleDevices() {
-  std::set<TfLiteDeviceFlags> idle_devices;
-  for (int i = 0; i < kTfLiteNumDevices; ++i) {
-    TfLiteDeviceFlags device_flag = static_cast<TfLiteDeviceFlags>(i);
-    Worker* worker = GetInterpreter()->GetWorker(device_flag);
-    if (worker != nullptr && !worker->IsBusy()) {
-      idle_devices.insert(device_flag);
->>>>>>> 2cdf389b
     }
   }
   return idle_workers;
@@ -478,33 +468,20 @@
     }
 
     CopyToLocalQueue(local_queues_[0]);
-<<<<<<< HEAD
     TryUpdateModelWorkerMapping();
-    for (size_t i = 0; i < local_queues_.size(); ++i) {
-      UpdateWorkerWaitingTime();
-      schedulers_[i]->Schedule(local_queues_[i]);
-      EnqueueToWorkers(schedulers_[i]->GetAction());
-    }
-=======
-    TryUpdateModelDeviceMapping();
     do {
       need_reschedule_ = false;
       for (size_t i = 0; i < local_queues_.size(); ++i) {
         schedulers_[i]->Schedule(local_queues_[i]);
       }
     } while(need_reschedule_);
->>>>>>> 2cdf389b
   }
 }
 
 void Scheduler::EnqueueAction(Job job, Subgraph* subgraph) {
   planner_->UpdateJobScheduleStatus(job, subgraph);
-<<<<<<< HEAD
   action_[subgraph->GetKey().worker_id].push_back(job);
-=======
-  action_[subgraph->GetKey().device_flag].push_back(job);
   planner_->EnqueueToWorkers(action_);
->>>>>>> 2cdf389b
 }
 
 }  // namespace impl
