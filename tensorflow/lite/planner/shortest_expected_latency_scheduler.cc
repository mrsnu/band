#include "tensorflow/lite/planner/shortest_expected_latency_scheduler.h"

#include "tensorflow/lite/profiling/time.h"

namespace tflite {
namespace impl {

void ShortestExpectedLatencyScheduler::Schedule(JobQueue& requests) {
  JobQueue local_jobs;
  int window_size = std::min(planner_->GetWindowSize(), (int)requests.size());
  local_jobs.insert(local_jobs.begin(), requests.begin(),
                    requests.begin() + window_size);
  requests.erase(requests.begin(), requests.begin() + window_size);
  while (!local_jobs.empty()) {
    planner_->UpdateWorkerWaitingTime();
    // First, find the most urgent job -- the one with the
    // largest shortest latency (no, that's not a typo).
    // Put that job into some worker, and repeat this whole loop until we've
    // gone through all jobs.
    // There should be a more quicker way do this, but I'm leaving this as-is
    // to make it simple.
    // E.g., we add interpreter.GetProfiledLatency() to the expected_latency map
    // of all Jobs instead of calling GetShortestLatency() a gazillion times
    // again.

    // Note that we are NOT considering enqueue_time at the moment;
    // no request is given higher priority even if it had stayed in the queue
    // for longer than others.

    // find the most urgent job and save its index within the queue
    int64_t largest_shortest_latency = -1;
    int target_job_idx;
    int target_subgraph_idx;

    std::set<std::pair<int, int>> searched_jobs;
    for (auto it = local_jobs.begin(); it != local_jobs.end(); ++it) {
      Job& next_job = *it;
      std::pair<int, int> job_to_search = std::make_pair(next_job.model_id, next_job.start_unit_idx);
      if (searched_jobs.find(job_to_search) != searched_jobs.end()) {
        continue;
      } else {
<<<<<<< HEAD
        searched_jobs.insert(job_to_search);
=======
        best_subgraph = GetInterpreter()->GetShortestLatency(
            next_job.model_id, next_job.resolved_tensors, 0, GetWorkerWaitingTime(),
            preceded_subgraph_index);

        // insert new value into cache
        cache[cache_key] = best_subgraph;
>>>>>>> 6985ecc7
      }

      std::pair<int, int64_t> best_subgraph =
          GetInterpreter()->GetShortestLatencyWithUnitSubgraph(
              next_job.model_id, next_job.start_unit_idx, GetDeviceWaitingTime());

      if (largest_shortest_latency < best_subgraph.second) {
        largest_shortest_latency = best_subgraph.second;
        target_job_idx = it - local_jobs.begin();
        target_subgraph_idx = best_subgraph.first;
      }
    }

    // for some reason, this Job must NOT be a reference (&), otherwise
    // we get a segfault at push_back() below
    Job most_urgent_job = local_jobs[target_job_idx];

    // remove the job from the queue so that we don't meet it in the next loop
    local_jobs.erase(local_jobs.begin() + target_job_idx);

    // Update Job status specific to this planner.
    // Common status will be updated by `EnqueueAction`.
    Subgraph* target_subgraph = GetInterpreter()->subgraph(target_subgraph_idx);
    if (target_subgraph->IsStart()) {
      // only set these fields if this is the first subgraph of this model
      most_urgent_job.expected_latency = largest_shortest_latency;
    }
    EnqueueAction(most_urgent_job, target_subgraph);
  }
}

}  // namespace impl
}  // namespace tflite<|MERGE_RESOLUTION|>--- conflicted
+++ resolved
@@ -39,21 +39,12 @@
       if (searched_jobs.find(job_to_search) != searched_jobs.end()) {
         continue;
       } else {
-<<<<<<< HEAD
         searched_jobs.insert(job_to_search);
-=======
-        best_subgraph = GetInterpreter()->GetShortestLatency(
-            next_job.model_id, next_job.resolved_tensors, 0, GetWorkerWaitingTime(),
-            preceded_subgraph_index);
-
-        // insert new value into cache
-        cache[cache_key] = best_subgraph;
->>>>>>> 6985ecc7
       }
 
       std::pair<int, int64_t> best_subgraph =
           GetInterpreter()->GetShortestLatencyWithUnitSubgraph(
-              next_job.model_id, next_job.start_unit_idx, GetDeviceWaitingTime());
+              next_job.model_id, next_job.start_unit_idx, GetWorkerWaitingTime());
 
       if (largest_shortest_latency < best_subgraph.second) {
         largest_shortest_latency = best_subgraph.second;
