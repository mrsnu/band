<<<<<<< HEAD
load("//band:band.bzl", "band_cc_library")
=======
# Copyright 2023 Seoul National University
#
# Licensed under the Apache License, Version 2.0 (the "License");
# you may not use this file except in compliance with the License.
# You may obtain a copy of the License at
#
#     http://www.apache.org/licenses/LICENSE-2.0
#
# Unless required by applicable law or agreed to in writing, software
# distributed under the License is distributed on an "AS IS" BASIS,
# WITHOUT WARRANTIES OR CONDITIONS OF ANY KIND, either express or implied.
# See the License for the specific language governing permissions and
# limitations under the License.
>>>>>>> c06cb4ce

package(
    default_visibility = [
        "//band:__subpackages__",
    ],
    licenses = ["notice"],  # Apache 2.0
)

band_cc_library(
    name = "util",
    srcs = [
        "util.cc",
    ],
    hdrs = [
        "util.h",
    ],
    deps = [
        "//band:common",
        "@com_google_absl//absl/status",
    ],
)

band_cc_library(
    name = "device",
    srcs = [
        "device.cc",
    ],
    hdrs = [
        "device.h",
    ],
    deps = [
        ":util",
    ],
)

band_cc_library(
    name = "cpu",
    srcs = [
        "cpu.cc",
    ],
    hdrs = [
        "cpu.h",
    ],
    deps = [
        ":util",
    ],
)

band_cc_library(
    name = "thermal",
    srcs = [
        "thermal.cc",
    ],
    hdrs = [
        "thermal.h",
    ],
    deps = [
        ":util",
        "//band:common",
        "//band:config",
    ],
)

band_cc_library(
    name = "frequency",
    srcs = [
        "frequency.cc",
    ],
    hdrs = [
        "frequency.h",
    ],
    deps = [
        ":util",
        "//band:common",
        "//band:config",
    ],
)<|MERGE_RESOLUTION|>--- conflicted
+++ resolved
@@ -1,6 +1,3 @@
-<<<<<<< HEAD
-load("//band:band.bzl", "band_cc_library")
-=======
 # Copyright 2023 Seoul National University
 #
 # Licensed under the Apache License, Version 2.0 (the "License");
@@ -14,7 +11,8 @@
 # WITHOUT WARRANTIES OR CONDITIONS OF ANY KIND, either express or implied.
 # See the License for the specific language governing permissions and
 # limitations under the License.
->>>>>>> c06cb4ce
+
+load("//band:band.bzl", "band_cc_library")
 
 package(
     default_visibility = [
