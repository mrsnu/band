#ifndef BAND_MODEL_ANALYZER_H_
#define BAND_MODEL_ANALYZER_H_

#include <map>
#include <memory>

<<<<<<< HEAD
#include "absl/status/statusor.h"
#include "band/context.h"
=======
#include "band/engine_interface.h"
>>>>>>> 7d746c99
#include "band/model_spec.h"

namespace band {
class Model;

struct SubgraphDef {
  WorkerId worker_id;
  std::set<int> op_indices;
  std::set<int> unit_subgraph_indices;
  std::string ToString() const;
};

std::string SetToString(const std::set<int>& set);
std::string SummarizeSubgraphs(const std::vector<SubgraphDef>& subgraph_defs);
std::string SummarizeFallbackPerWorkerSubgraphs(
    const std::vector<SubgraphDef>& unit_subgraph_defs,
    const std::vector<SubgraphDef>& subgraph_defs);

class ModelAnalyzer {
 public:
<<<<<<< HEAD
  ModelAnalyzer(
      const Context& context, bool need_subgraph,
      SubgraphConfig subgraph_config,
      std::shared_ptr<BackendConfig>& backend_config,
      Model* model, BackendType backend_type);
=======
  ModelAnalyzer(const IEngine& engine, bool need_subgraph,
                SubgraphConfig subgraph_config, Model* model,
                BackendType backend_type);
>>>>>>> 7d746c99

  absl::StatusOr<std::pair<ModelSpec, std::vector<SubgraphDef>>>
  CreateSubgraphs();

 private:
  // A model is partitioned into unit subgraphs.
  // We assign an index to each unit subgraph, and the unit subgraph indices are
  // topologically sorted. Note that there can be better way to assign unit
  // subgraph indices if there exists any unit subgraphs that can be executed in
  // parallel.
  absl::Status GetUnitSubgraphs(std::vector<SubgraphDef>& unit_subgraphs);
  // Generate subgraphs for fallback ops in provided model
  // This does not provides unit indices with a SubgraphDef
  std::vector<SubgraphDef> GetSubgraphsForFallbackOps(WorkerId worker_id);
  std::vector<SubgraphDef> MergeUnitSubgraphs(
      const std::vector<SubgraphDef>& unit_subgraphs);

  bool NeedFallbackSubgraph() const;
  bool IsWorkerValid(WorkerId worker_id) const;
  bool IsResolved(const std::set<int> resolved_tensors, int op_index) const;

  const IEngine& engine_;
  const bool need_fallback_subgraph_;
  const SubgraphConfig subgraph_config_;
  std::shared_ptr<BackendConfig> backend_config_;
  const BackendType backend_type_;
  std::shared_ptr<ModelSpec> model_spec_;
};
}  // namespace band

#endif<|MERGE_RESOLUTION|>--- conflicted
+++ resolved
@@ -4,12 +4,8 @@
 #include <map>
 #include <memory>
 
-<<<<<<< HEAD
 #include "absl/status/statusor.h"
-#include "band/context.h"
-=======
 #include "band/engine_interface.h"
->>>>>>> 7d746c99
 #include "band/model_spec.h"
 
 namespace band {
@@ -30,17 +26,11 @@
 
 class ModelAnalyzer {
  public:
-<<<<<<< HEAD
   ModelAnalyzer(
-      const Context& context, bool need_subgraph,
+      const IEngine& engine, bool need_subgraph,
       SubgraphConfig subgraph_config,
       std::shared_ptr<BackendConfig>& backend_config,
       Model* model, BackendType backend_type);
-=======
-  ModelAnalyzer(const IEngine& engine, bool need_subgraph,
-                SubgraphConfig subgraph_config, Model* model,
-                BackendType backend_type);
->>>>>>> 7d746c99
 
   absl::StatusOr<std::pair<ModelSpec, std::vector<SubgraphDef>>>
   CreateSubgraphs();
