#include "band/scheduler/thermal_scheduler.h"
<<<<<<< HEAD

#include <unordered_set>

#include "band/logger.h"
#include "band/time.h"
=======
>>>>>>> 753e418a

namespace band {

bool ThermalScheduler::Schedule(JobQueue& requests) {
  bool success = true;
<<<<<<< HEAD
  int num_requests = requests.size();

  while (!requests.empty()) {
    engine_.UpdateWorkersWaiting();
    WorkerWaitingTime worker_waiting = engine_.GetWorkerWaitingTime();
    double largest_min_cost = -1;
    double largest_expected_latency;
    std::map<SensorFlag, double> largest_expected_thermal;
    int target_job_idx;
    SubgraphKey target_subgraph_key;

    for (auto it = requests.begin(); it != requests.end(); it++) {
      Job& job = *it;
      std::pair<int, BitMask> job_to_search =
          std::make_pair(job.model_id, job.resolved_unit_subgraphs);
      std::set<std::pair<int, BitMask>> searched_jobs;
      if (searched_jobs.find(job_to_search) != searched_jobs.end()) {
        continue;
      } else {
        searched_jobs.insert(job_to_search);
      }

      double expected_lat;
      std::map<SensorFlag, double> expected_therm;
      auto best_subgraph = engine_.GetSubgraphWithMinCost(
          job, worker_waiting,
          [&expected_lat, &expected_therm](
              double lat, std::map<SensorFlag, double> therm,
              std::map<SensorFlag, double> cur_therm) -> double {
            BAND_LOG_PROD(BAND_LOG_INFO, "Latency:");
            BAND_LOG_PROD(BAND_LOG_INFO, "  %f", lat);
            BAND_LOG_PROD(BAND_LOG_INFO, "Thermal:");
            for (auto& pair : therm) {
              BAND_LOG_PROD(BAND_LOG_INFO, "  %s: %f", ToString(pair.first),
                            pair.second);
            }
            auto target_diff = therm.at(SensorFlag::kTarget) -
                               cur_therm.at(SensorFlag::kTarget);
            expected_lat = lat;
            expected_therm = therm;
            return target_diff;
          });

      if (largest_min_cost < best_subgraph.second) {
        largest_min_cost = best_subgraph.second;
        largest_expected_latency = expected_lat;
        largest_expected_thermal = expected_therm;
        target_job_idx = it - requests.begin();
        target_subgraph_key = best_subgraph.first[0];
      }
    }

    if (target_subgraph_key.IsValid() == false) {
      continue;
    }

    Job most_urgent_job = requests[target_job_idx];
    most_urgent_job.expected_latency = largest_expected_latency;
    most_urgent_job.expected_thermal = largest_expected_thermal;
    BAND_LOG_PROD(BAND_LOG_INFO, "Expected thermal:");
    for (auto& pair : largest_expected_thermal) {
      BAND_LOG_PROD(BAND_LOG_INFO, "  %s: %f", ToString(pair.first),
                    pair.second);
    }

    requests.erase(requests.begin() + target_job_idx);
    success &= engine_.EnqueueToWorker({most_urgent_job, target_subgraph_key});
  }
=======
>>>>>>> 753e418a
  return success;
}

}  // namespace band<|MERGE_RESOLUTION|>--- conflicted
+++ resolved
@@ -1,88 +1,9 @@
 #include "band/scheduler/thermal_scheduler.h"
-<<<<<<< HEAD
-
-#include <unordered_set>
-
-#include "band/logger.h"
-#include "band/time.h"
-=======
->>>>>>> 753e418a
 
 namespace band {
 
 bool ThermalScheduler::Schedule(JobQueue& requests) {
   bool success = true;
-<<<<<<< HEAD
-  int num_requests = requests.size();
-
-  while (!requests.empty()) {
-    engine_.UpdateWorkersWaiting();
-    WorkerWaitingTime worker_waiting = engine_.GetWorkerWaitingTime();
-    double largest_min_cost = -1;
-    double largest_expected_latency;
-    std::map<SensorFlag, double> largest_expected_thermal;
-    int target_job_idx;
-    SubgraphKey target_subgraph_key;
-
-    for (auto it = requests.begin(); it != requests.end(); it++) {
-      Job& job = *it;
-      std::pair<int, BitMask> job_to_search =
-          std::make_pair(job.model_id, job.resolved_unit_subgraphs);
-      std::set<std::pair<int, BitMask>> searched_jobs;
-      if (searched_jobs.find(job_to_search) != searched_jobs.end()) {
-        continue;
-      } else {
-        searched_jobs.insert(job_to_search);
-      }
-
-      double expected_lat;
-      std::map<SensorFlag, double> expected_therm;
-      auto best_subgraph = engine_.GetSubgraphWithMinCost(
-          job, worker_waiting,
-          [&expected_lat, &expected_therm](
-              double lat, std::map<SensorFlag, double> therm,
-              std::map<SensorFlag, double> cur_therm) -> double {
-            BAND_LOG_PROD(BAND_LOG_INFO, "Latency:");
-            BAND_LOG_PROD(BAND_LOG_INFO, "  %f", lat);
-            BAND_LOG_PROD(BAND_LOG_INFO, "Thermal:");
-            for (auto& pair : therm) {
-              BAND_LOG_PROD(BAND_LOG_INFO, "  %s: %f", ToString(pair.first),
-                            pair.second);
-            }
-            auto target_diff = therm.at(SensorFlag::kTarget) -
-                               cur_therm.at(SensorFlag::kTarget);
-            expected_lat = lat;
-            expected_therm = therm;
-            return target_diff;
-          });
-
-      if (largest_min_cost < best_subgraph.second) {
-        largest_min_cost = best_subgraph.second;
-        largest_expected_latency = expected_lat;
-        largest_expected_thermal = expected_therm;
-        target_job_idx = it - requests.begin();
-        target_subgraph_key = best_subgraph.first[0];
-      }
-    }
-
-    if (target_subgraph_key.IsValid() == false) {
-      continue;
-    }
-
-    Job most_urgent_job = requests[target_job_idx];
-    most_urgent_job.expected_latency = largest_expected_latency;
-    most_urgent_job.expected_thermal = largest_expected_thermal;
-    BAND_LOG_PROD(BAND_LOG_INFO, "Expected thermal:");
-    for (auto& pair : largest_expected_thermal) {
-      BAND_LOG_PROD(BAND_LOG_INFO, "  %s: %f", ToString(pair.first),
-                    pair.second);
-    }
-
-    requests.erase(requests.begin() + target_job_idx);
-    success &= engine_.EnqueueToWorker({most_urgent_job, target_subgraph_key});
-  }
-=======
->>>>>>> 753e418a
   return success;
 }
 
