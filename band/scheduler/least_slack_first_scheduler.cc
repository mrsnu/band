// Copyright 2023 Seoul National University
//
// Licensed under the Apache License, Version 2.0 (the "License");
// you may not use this file except in compliance with the License.
// You may obtain a copy of the License at
//
//     http://www.apache.org/licenses/LICENSE-2.0
//
// Unless required by applicable law or agreed to in writing, software
// distributed under the License is distributed on an "AS IS" BASIS,
// WITHOUT WARRANTIES OR CONDITIONS OF ANY KIND, either express or implied.
// See the License for the specific language governing permissions and
// limitations under the License.

#include "band/scheduler/least_slack_first_scheduler.h"

#include <algorithm>

#include "band/logger.h"
#include "band/time.h"

namespace band {
LeastSlackFirstScheduler::LeastSlackFirstScheduler(IEngine& engine,
                                                   int window_size)
    : IScheduler(engine), window_size_(window_size) {}

bool LeastSlackFirstScheduler::Schedule(JobQueue& requests) {
  BAND_LOG_PROD(BAND_LOG_INFO, "LeastSlackFirstScheduler::Schedule()");
  bool success = true;
  engine_.UpdateWorkersWaiting();
  int window_size = std::min(window_size_, static_cast<int>(requests.size()));
  if (window_size <= 0) {
    return success;
  }

  std::set<int> idle_workers = engine_.GetIdleWorkers();
  if (idle_workers.empty()) {
    return success;
  }

  WorkerWaitingTime waiting_time = engine_.GetWorkerWaitingTime();

  double current_time = time::NowMicros();
  BAND_LOG_PROD(BAND_LOG_INFO, "Current time: %f", current_time);
  SortBySlackTime(requests, window_size, current_time);

  std::set<int> job_indices_to_erase;
  for (auto it = requests.begin(); it != requests.begin() + window_size; ++it) {
    Job job = *it;

    // Get current job's fastest subgraph execution plan + latency
    std::pair<std::vector<SubgraphKey>, int> best_exec_plan =
        engine_.GetSubgraphWithMinCost(
            job, waiting_time,
            [](double lat, std::map<SensorFlag, double> therm,
               std::map<SensorFlag, double> cur_therm) -> double {
              return lat;
            });
    // Get first executable subgraph plan
    SubgraphKey target_subgraph_key = best_exec_plan.first.front();

    // Change job status and schedule if the execution plan already exceeded SLO
    if (job.slo_us > 0 &&
        current_time + best_exec_plan.second > job.enqueue_time + job.slo_us) {
      job.status = JobStatus::kSLOViolation;
      success &= engine_.EnqueueToWorker({job, target_subgraph_key});
      job_indices_to_erase.insert(it - requests.begin());
      continue;
    }

    // Schedule job if there is a valid idle worker
    int worker_id = target_subgraph_key.GetWorkerId();
    if (idle_workers.find(worker_id) != idle_workers.end()) {
      // Update worker's waiting time as if it will execute the job
      waiting_time[worker_id] += engine_.GetExpected(target_subgraph_key);
      success &= engine_.EnqueueToWorker({job, target_subgraph_key});
      job_indices_to_erase.insert(it - requests.begin());
      continue;
    }
  }

  for (auto it = job_indices_to_erase.rbegin();
       it != job_indices_to_erase.rend(); ++it) {
    requests.erase(requests.begin() + *it);
  }

  return success;
}

double LeastSlackFirstScheduler::GetSlackTime(double current_time,
                                              const Job& job) {
  if (job.slo_us > 0) {
    double deadline = job.enqueue_time + job.slo_us;
    double remaining_execution_time = job.expected_latency;
    auto slack = deadline - current_time - remaining_execution_time;
    BAND_LOG_PROD(BAND_LOG_INFO, "Job %d (%s) has the slack time %f", job.job_id,
                  job.subgraph_key.ToString().c_str(), slack);
    return slack;
  } else {
<<<<<<< HEAD
    BAND_LOG_PROD(BAND_LOG_WARNING, "Job %d does not have SLO", job.job_id);
    return std::numeric_limits<double>::max() / 2;
=======
    return std::numeric_limits<int>::max();
>>>>>>> c06cb4ce
  }
}

void LeastSlackFirstScheduler::SortBySlackTime(JobQueue& requests,
                                               int window_size,
                                               double current_time) {
  UpdateExpectedLatency(requests, window_size);
  std::sort(requests.begin(), requests.begin() + window_size,
            [&](const Job& first, const Job& second) -> bool {
              return GetSlackTime(current_time, first) <
                     GetSlackTime(current_time, second);
            });
}

void LeastSlackFirstScheduler::UpdateExpectedLatency(JobQueue& requests,
                                                     int window_size) {
  for (auto it = requests.begin(); it != requests.begin() + window_size; ++it) {
    double expected_lat;
    std::map<SensorFlag, double> expected_therm;
    engine_.GetSubgraphWithMinCost(
        *it, engine_.GetWorkerWaitingTime(),
        [&expected_lat, &expected_therm](
            double lat, std::map<SensorFlag, double> therm,
            std::map<SensorFlag, double> cur_therm) -> double {
          expected_lat = lat;
          expected_therm = therm;
          return lat;
        });
    it->expected_latency = expected_lat;
    it->expected_thermal = expected_therm;
  }
}

}  // namespace band<|MERGE_RESOLUTION|>--- conflicted
+++ resolved
@@ -97,12 +97,8 @@
                   job.subgraph_key.ToString().c_str(), slack);
     return slack;
   } else {
-<<<<<<< HEAD
     BAND_LOG_PROD(BAND_LOG_WARNING, "Job %d does not have SLO", job.job_id);
     return std::numeric_limits<double>::max() / 2;
-=======
-    return std::numeric_limits<int>::max();
->>>>>>> c06cb4ce
   }
 }
 
