#include "band/scheduler/round_robin_scheduler.h"

#include <algorithm>

<<<<<<< HEAD
#include "band/logger.h"

namespace Band {
=======
namespace band {
>>>>>>> c891676b

void RoundRobinScheduler::Schedule(JobQueue& requests) {
  std::set<WorkerId> idle_workers = context_.GetIdleWorkers();

  for (auto worker_id : idle_workers) {
    if (!requests.empty()) {
      auto available_job = std::find_if(
          requests.begin(), requests.end(), [this, worker_id](const Job& job) {
            return context_.GetLargestSubgraphKey(job.model_id, worker_id)
                .IsValid();
          });
      if (available_job != requests.end()) {
        Job to_execute = *available_job;
        SubgraphKey key =
            context_.GetLargestSubgraphKey(to_execute.model_id, worker_id);
        context_.EnqueueToWorker({to_execute, key});
        requests.erase(available_job);
      }
    }
  }
}

}  // namespace band<|MERGE_RESOLUTION|>--- conflicted
+++ resolved
@@ -2,13 +2,7 @@
 
 #include <algorithm>
 
-<<<<<<< HEAD
-#include "band/logger.h"
-
-namespace Band {
-=======
 namespace band {
->>>>>>> c891676b
 
 void RoundRobinScheduler::Schedule(JobQueue& requests) {
   std::set<WorkerId> idle_workers = context_.GetIdleWorkers();
