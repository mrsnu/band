// Copyright 2023 Seoul National University
//
// Licensed under the Apache License, Version 2.0 (the "License");
// you may not use this file except in compliance with the License.
// You may obtain a copy of the License at
//
//     http://www.apache.org/licenses/LICENSE-2.0
//
// Unless required by applicable law or agreed to in writing, software
// distributed under the License is distributed on an "AS IS" BASIS,
// WITHOUT WARRANTIES OR CONDITIONS OF ANY KIND, either express or implied.
// See the License for the specific language governing permissions and
// limitations under the License.

#include "band/config_builder.h"

#include "band/common.h"

namespace band {

#define REPORT_IF_FALSE(engine, expr)                            \
  do {                                                           \
    if (!(expr)) {                                               \
      return absl::InvalidArgumentError("[" #engine "] " #expr); \
    }                                                            \
  } while (0);

<<<<<<< HEAD
bool ProfileConfigBuilder::IsValid(
    ErrorReporter* error_reporter /* = DefaultErrorReporter() */) {
  bool result = true;
  REPORT_IF_FALSE(ProfileConfigBuilder, num_warmups_ > 0);
  REPORT_IF_FALSE(ProfileConfigBuilder, num_runs_ > 0);
  return result;
}

bool FrequencyLatencyProfileConfigBuilder::IsValid(
    ErrorReporter* error_reporter /* = DefaultErrorReporter()*/) {
  bool result = true;
  REPORT_IF_FALSE(FrequencyProfileConfigBuilder,
                  smoothing_factor_ >= .0f && smoothing_factor_ <= 1.0f);
  return result;
}

bool LatencyProfileConfigBuilder::IsValid(
    ErrorReporter* error_reporter /* = DefaultErrorReporter()*/) {
  bool result = true;
  REPORT_IF_FALSE(LatencyProfileConfigBuilder,
                  smoothing_factor_ >= .0f && smoothing_factor_ <= 1.0f);
  return result;
}

bool ThermalProfileConfigBuilder::IsValid(
    ErrorReporter* error_reporter /* = DefaultErrorReporter()*/) {
  bool result = true;
  REPORT_IF_FALSE(ThermalProfileConfigBuilder, window_size_ > 0);
  return result;
}

bool DeviceConfigBuilder::IsValid(
    ErrorReporter* error_reporter /* = DefaultErrorReporter()*/) {
  bool result = true;
  return result;
=======
absl::Status ProfileConfigBuilder::IsValid() {
  REPORT_IF_FALSE(ProfileConfigBuilder,
                  online_ == true || online_ == false);  // Always true
  REPORT_IF_FALSE(ProfileConfigBuilder, num_warmups_ > 0);
  REPORT_IF_FALSE(ProfileConfigBuilder, num_runs_ > 0);
  REPORT_IF_FALSE(ProfileConfigBuilder,
                  smoothing_factor_ >= .0f && smoothing_factor_ <= 1.0f);
  if (online_ == false) {
    REPORT_IF_FALSE(ProfileConfigBuilder, profile_data_path_ != "");
  }
  return absl::OkStatus();
>>>>>>> c06cb4ce
}

absl::Status PlannerConfigBuilder::IsValid() {
  REPORT_IF_FALSE(PlannerConfigBuilder, /*log_path_*/ true);  // Always true
  REPORT_IF_FALSE(PlannerConfigBuilder, schedule_window_size_ > 0);
  REPORT_IF_FALSE(PlannerConfigBuilder, schedulers_.size() > 0);
  REPORT_IF_FALSE(PlannerConfigBuilder, cpu_mask_ == CPUMaskFlag::kAll ||
                                            cpu_mask_ == CPUMaskFlag::kLittle ||
                                            cpu_mask_ == CPUMaskFlag::kBig ||
                                            cpu_mask_ == CPUMaskFlag::kPrimary);
  return absl::OkStatus();
}

absl::Status WorkerConfigBuilder::IsValid() {
  for (int i = 0; i < workers_.size(); i++) {
    REPORT_IF_FALSE(WorkerConfigBuilder, workers_[i] == DeviceFlag::kCPU ||
                                             workers_[i] == DeviceFlag::kGPU ||
                                             workers_[i] == DeviceFlag::kDSP ||
                                             workers_[i] == DeviceFlag::kNPU);
  }
  REPORT_IF_FALSE(WorkerConfigBuilder, cpu_masks_.size() == workers_.size());
  for (int i = 0; i < workers_.size(); i++) {
    REPORT_IF_FALSE(WorkerConfigBuilder,
                    cpu_masks_[i] == CPUMaskFlag::kAll ||
                        cpu_masks_[i] == CPUMaskFlag::kLittle ||
                        cpu_masks_[i] == CPUMaskFlag::kBig ||
                        cpu_masks_[i] == CPUMaskFlag::kPrimary);
  }
  REPORT_IF_FALSE(WorkerConfigBuilder, num_threads_.size() == workers_.size());
  for (int i = 0; i < workers_.size(); i++) {
    REPORT_IF_FALSE(WorkerConfigBuilder, num_threads_[i] >= /*or >?*/ 0);
  }
  REPORT_IF_FALSE(WorkerConfigBuilder,
                  allow_worksteal_ == true || allow_worksteal_ == false);
  REPORT_IF_FALSE(WorkerConfigBuilder, availability_check_interval_ms_ > 0);
  return absl::OkStatus();
}

<<<<<<< HEAD
bool SubgraphConfigBuilder::IsValid(
  ErrorReporter* error_reporter /* = DefaultErrorReporter()*/) {
  bool result = true;
  REPORT_IF_FALSE(SubgraphConfigBuilder, minimum_subgraph_size_ > 0);
  REPORT_IF_FALSE(SubgraphConfigBuilder,
=======
absl::Status RuntimeConfigBuilder::IsValid() {
  REPORT_IF_FALSE(RuntimeConfigBuilder, minimum_subgraph_size_ > 0);
  REPORT_IF_FALSE(RuntimeConfigBuilder,
>>>>>>> c06cb4ce
                  subgraph_preparation_type_ ==
                          SubgraphPreparationType::kNoFallbackSubgraph ||
                      subgraph_preparation_type_ ==
                          SubgraphPreparationType::kFallbackPerWorker ||
                      subgraph_preparation_type_ ==
                          SubgraphPreparationType::kUnitSubgraph ||
                      subgraph_preparation_type_ ==
                          SubgraphPreparationType::kMergeUnitSubgraph);
  return result;
}

bool RuntimeConfigBuilder::IsValid(
    ErrorReporter* error_reporter /* = DefaultErrorReporter()*/) {
  bool result = true;
  REPORT_IF_FALSE(RuntimeConfigBuilder, cpu_mask_ == CPUMaskFlag::kAll ||
                                            cpu_mask_ == CPUMaskFlag::kLittle ||
                                            cpu_mask_ == CPUMaskFlag::kBig ||
                                            cpu_mask_ == CPUMaskFlag::kPrimary);

  // Independent validation
<<<<<<< HEAD
  REPORT_IF_FALSE(RuntimeConfigBuilder, profile_config_builder_.IsValid());
  REPORT_IF_FALSE(RuntimeConfigBuilder, planner_config_builder_.IsValid());
  REPORT_IF_FALSE(RuntimeConfigBuilder, worker_config_builder_.IsValid());
  REPORT_IF_FALSE(RuntimeConfigBuilder, subgraph_config_builder_.IsValid());
=======
  RETURN_IF_ERROR(profile_config_builder_.IsValid());
  RETURN_IF_ERROR(planner_config_builder_.IsValid());
  RETURN_IF_ERROR(worker_config_builder_.IsValid());
>>>>>>> c06cb4ce

  return absl::OkStatus();
}

<<<<<<< HEAD
ProfileConfig ProfileConfigBuilder::Build(
    ErrorReporter* error_reporter /* = DefaultErrorReporter()*/) {
  // This should not terminate the program. After employing abseil, Build()
  // should return error.
  if (!IsValid(error_reporter)) {
    abort();
  }
=======
absl::StatusOr<ProfileConfig> ProfileConfigBuilder::Build() {
  RETURN_IF_ERROR(IsValid());

>>>>>>> c06cb4ce
  ProfileConfig profile_config;
  profile_config.latency_config = latency_profile_builder_.Build();
  profile_config.frequency_latency_config =
      freq_latency_profile_builder_.Build();
  profile_config.thermal_config = thermal_profile_builder_.Build();
  profile_config.profile_path = profile_path_;
  profile_config.num_warmups = num_warmups_;
  profile_config.num_runs = num_runs_;
<<<<<<< HEAD
  return profile_config;
}

LatencyProfileConfig LatencyProfileConfigBuilder::Build(
    ErrorReporter* error_reporter /* = DefaultErrorReporter()*/) {
  // TODO(widiba03304): This should not terminate the program. After employing
  // abseil, Build() should return error.
  if (!IsValid(error_reporter)) {
    abort();
  }
  LatencyProfileConfig profile_config;
  profile_config.smoothing_factor = smoothing_factor_;
  return profile_config;
}

FrequencyLatencyProfileConfig FrequencyLatencyProfileConfigBuilder::Build(
    ErrorReporter* error_reporter /* = DefaultErrorReporter()*/) {
  if (!IsValid(error_reporter)) {
    abort();
  }
  FrequencyLatencyProfileConfig profile_config;
=======
>>>>>>> c06cb4ce
  profile_config.smoothing_factor = smoothing_factor_;
  return profile_config;
}

<<<<<<< HEAD
ThermalProfileConfig ThermalProfileConfigBuilder::Build(
    ErrorReporter* error_reporter /* = DefaultErrorReporter()*/) {
  // TODO(widiba03304): This should not terminate the program. After employing
  // abseil, Build() should return error.
  if (!IsValid(error_reporter)) {
    abort();
  }
  ThermalProfileConfig profile_config;
  profile_config.window_size = window_size_;
  return profile_config;
}

DeviceConfig DeviceConfigBuilder::Build(
    ErrorReporter* error_reporter /* = DefaultErrorReporter()*/) {
  // TODO(widiba03304): This should not terminate the program. After employing
  // abseil, Build() should return error.
  if (!IsValid(error_reporter)) {
    abort();
  }
  DeviceConfig device_config;
  device_config.cpu_therm_index = cpu_therm_index_;
  device_config.gpu_therm_index = gpu_therm_index_;
  device_config.dsp_therm_index = dsp_therm_index_;
  device_config.npu_therm_index = npu_therm_index_;
  device_config.target_therm_index = target_therm_index_;
  device_config.cpu_freq_path = cpu_freq_path_;
  device_config.gpu_freq_path = gpu_freq_path_;
  device_config.dsp_freq_path = dsp_freq_path_;
  device_config.npu_freq_path = npu_freq_path_;
  device_config.latency_log_path = latency_log_path_;
  device_config.therm_log_path = therm_log_path_;
  device_config.freq_log_path = freq_log_path_;
  return device_config;
}

PlannerConfig PlannerConfigBuilder::Build(
    ErrorReporter* error_reporter /* = DefaultErrorReporter()*/) {
  // TODO(widiba03304): This should not terminate the program. After employing
  // abseil, Build() should return error.
  if (!IsValid(error_reporter)) {
    abort();
  }
=======
absl::StatusOr<PlannerConfig> PlannerConfigBuilder::Build() {
  RETURN_IF_ERROR(IsValid());

>>>>>>> c06cb4ce
  PlannerConfig planner_config;
  planner_config.log_path = log_path_;
  planner_config.schedule_window_size = schedule_window_size_;
  planner_config.schedulers = schedulers_;
  planner_config.cpu_mask = cpu_mask_;
  return planner_config;
}

absl::StatusOr<WorkerConfig> WorkerConfigBuilder::Build() {
  RETURN_IF_ERROR(IsValid());

  WorkerConfig worker_config;
  worker_config.workers = workers_;
  worker_config.cpu_masks = cpu_masks_;
  worker_config.num_threads = num_threads_;
  worker_config.allow_worksteal = allow_worksteal_;
  worker_config.availability_check_interval_ms =
      availability_check_interval_ms_;
  return worker_config;
}

<<<<<<< HEAD
SubgraphConfig SubgraphConfigBuilder::Build(
    ErrorReporter* error_reporter /* = DefaultErrorReporter()*/) {
  // TODO(widiba03304): This should not terminate the program. After employing
  // abseil, Build() should return error.
  if (!IsValid(error_reporter)) {
    abort();
  }
  SubgraphConfig subgraph_config;
  subgraph_config.minimum_subgraph_size = minimum_subgraph_size_;
  subgraph_config.subgraph_preparation_type = subgraph_preparation_type_;
  return subgraph_config;
=======
absl::StatusOr<ResourceMonitorConfig> ResourceMonitorConfigBuilder::Build() {
  RETURN_IF_ERROR(IsValid());

  ResourceMonitorConfig resource_monitor_config;
  resource_monitor_config.log_path = log_path_;
  resource_monitor_config.device_freq_paths = device_freq_paths_;
  resource_monitor_config.monitor_interval_ms = monitor_interval_ms_;
  return resource_monitor_config;
}

absl::Status ResourceMonitorConfigBuilder::IsValid() {
  REPORT_IF_FALSE(
      ResourceMonitorConfigBuilder,
      log_path_ == "" || log_path_.find(".json") != std::string::npos);
  return absl::OkStatus();
>>>>>>> c06cb4ce
}

absl::StatusOr<RuntimeConfig> RuntimeConfigBuilder::Build() {
  RETURN_IF_ERROR(IsValid());
  RuntimeConfig runtime_config;
<<<<<<< HEAD
  ProfileConfig profile_config = profile_config_builder_.Build();
  DeviceConfig device_config = device_config_builder_.Build();
  PlannerConfig planner_config = planner_config_builder_.Build();
  WorkerConfig worker_config = worker_config_builder_.Build();
  SubgraphConfig subgraph_config = subgraph_config_builder_.Build();

  runtime_config.cpu_mask = cpu_mask_;
  runtime_config.profile_config = profile_config;
  runtime_config.device_config = device_config;
  runtime_config.planner_config = planner_config;
  runtime_config.worker_config = worker_config;
  runtime_config.subgraph_config = subgraph_config;
=======
  runtime_config.subgraph_config = {minimum_subgraph_size_,
                                    subgraph_preparation_type_};

  runtime_config.cpu_mask = cpu_mask_;
  // No need to check the return value of Build() because it has been checked
  runtime_config.profile_config = profile_config_builder_.Build().value();
  runtime_config.planner_config = planner_config_builder_.Build().value();
  runtime_config.worker_config = worker_config_builder_.Build().value();
  runtime_config.resource_monitor_config =
      resource_monitor_config_builder_.Build().value();
>>>>>>> c06cb4ce
  return runtime_config;
}
}  // namespace band<|MERGE_RESOLUTION|>--- conflicted
+++ resolved
@@ -25,7 +25,6 @@
     }                                                            \
   } while (0);
 
-<<<<<<< HEAD
 bool ProfileConfigBuilder::IsValid(
     ErrorReporter* error_reporter /* = DefaultErrorReporter() */) {
   bool result = true;
@@ -61,19 +60,6 @@
     ErrorReporter* error_reporter /* = DefaultErrorReporter()*/) {
   bool result = true;
   return result;
-=======
-absl::Status ProfileConfigBuilder::IsValid() {
-  REPORT_IF_FALSE(ProfileConfigBuilder,
-                  online_ == true || online_ == false);  // Always true
-  REPORT_IF_FALSE(ProfileConfigBuilder, num_warmups_ > 0);
-  REPORT_IF_FALSE(ProfileConfigBuilder, num_runs_ > 0);
-  REPORT_IF_FALSE(ProfileConfigBuilder,
-                  smoothing_factor_ >= .0f && smoothing_factor_ <= 1.0f);
-  if (online_ == false) {
-    REPORT_IF_FALSE(ProfileConfigBuilder, profile_data_path_ != "");
-  }
-  return absl::OkStatus();
->>>>>>> c06cb4ce
 }
 
 absl::Status PlannerConfigBuilder::IsValid() {
@@ -112,17 +98,11 @@
   return absl::OkStatus();
 }
 
-<<<<<<< HEAD
 bool SubgraphConfigBuilder::IsValid(
   ErrorReporter* error_reporter /* = DefaultErrorReporter()*/) {
   bool result = true;
   REPORT_IF_FALSE(SubgraphConfigBuilder, minimum_subgraph_size_ > 0);
   REPORT_IF_FALSE(SubgraphConfigBuilder,
-=======
-absl::Status RuntimeConfigBuilder::IsValid() {
-  REPORT_IF_FALSE(RuntimeConfigBuilder, minimum_subgraph_size_ > 0);
-  REPORT_IF_FALSE(RuntimeConfigBuilder,
->>>>>>> c06cb4ce
                   subgraph_preparation_type_ ==
                           SubgraphPreparationType::kNoFallbackSubgraph ||
                       subgraph_preparation_type_ ==
@@ -143,21 +123,14 @@
                                             cpu_mask_ == CPUMaskFlag::kPrimary);
 
   // Independent validation
-<<<<<<< HEAD
   REPORT_IF_FALSE(RuntimeConfigBuilder, profile_config_builder_.IsValid());
   REPORT_IF_FALSE(RuntimeConfigBuilder, planner_config_builder_.IsValid());
   REPORT_IF_FALSE(RuntimeConfigBuilder, worker_config_builder_.IsValid());
   REPORT_IF_FALSE(RuntimeConfigBuilder, subgraph_config_builder_.IsValid());
-=======
-  RETURN_IF_ERROR(profile_config_builder_.IsValid());
-  RETURN_IF_ERROR(planner_config_builder_.IsValid());
-  RETURN_IF_ERROR(worker_config_builder_.IsValid());
->>>>>>> c06cb4ce
 
   return absl::OkStatus();
 }
 
-<<<<<<< HEAD
 ProfileConfig ProfileConfigBuilder::Build(
     ErrorReporter* error_reporter /* = DefaultErrorReporter()*/) {
   // This should not terminate the program. After employing abseil, Build()
@@ -165,11 +138,6 @@
   if (!IsValid(error_reporter)) {
     abort();
   }
-=======
-absl::StatusOr<ProfileConfig> ProfileConfigBuilder::Build() {
-  RETURN_IF_ERROR(IsValid());
-
->>>>>>> c06cb4ce
   ProfileConfig profile_config;
   profile_config.latency_config = latency_profile_builder_.Build();
   profile_config.frequency_latency_config =
@@ -178,7 +146,6 @@
   profile_config.profile_path = profile_path_;
   profile_config.num_warmups = num_warmups_;
   profile_config.num_runs = num_runs_;
-<<<<<<< HEAD
   return profile_config;
 }
 
@@ -200,13 +167,10 @@
     abort();
   }
   FrequencyLatencyProfileConfig profile_config;
-=======
->>>>>>> c06cb4ce
   profile_config.smoothing_factor = smoothing_factor_;
   return profile_config;
 }
 
-<<<<<<< HEAD
 ThermalProfileConfig ThermalProfileConfigBuilder::Build(
     ErrorReporter* error_reporter /* = DefaultErrorReporter()*/) {
   // TODO(widiba03304): This should not terminate the program. After employing
@@ -249,11 +213,6 @@
   if (!IsValid(error_reporter)) {
     abort();
   }
-=======
-absl::StatusOr<PlannerConfig> PlannerConfigBuilder::Build() {
-  RETURN_IF_ERROR(IsValid());
-
->>>>>>> c06cb4ce
   PlannerConfig planner_config;
   planner_config.log_path = log_path_;
   planner_config.schedule_window_size = schedule_window_size_;
@@ -275,7 +234,6 @@
   return worker_config;
 }
 
-<<<<<<< HEAD
 SubgraphConfig SubgraphConfigBuilder::Build(
     ErrorReporter* error_reporter /* = DefaultErrorReporter()*/) {
   // TODO(widiba03304): This should not terminate the program. After employing
@@ -287,29 +245,11 @@
   subgraph_config.minimum_subgraph_size = minimum_subgraph_size_;
   subgraph_config.subgraph_preparation_type = subgraph_preparation_type_;
   return subgraph_config;
-=======
-absl::StatusOr<ResourceMonitorConfig> ResourceMonitorConfigBuilder::Build() {
-  RETURN_IF_ERROR(IsValid());
-
-  ResourceMonitorConfig resource_monitor_config;
-  resource_monitor_config.log_path = log_path_;
-  resource_monitor_config.device_freq_paths = device_freq_paths_;
-  resource_monitor_config.monitor_interval_ms = monitor_interval_ms_;
-  return resource_monitor_config;
-}
-
-absl::Status ResourceMonitorConfigBuilder::IsValid() {
-  REPORT_IF_FALSE(
-      ResourceMonitorConfigBuilder,
-      log_path_ == "" || log_path_.find(".json") != std::string::npos);
-  return absl::OkStatus();
->>>>>>> c06cb4ce
 }
 
 absl::StatusOr<RuntimeConfig> RuntimeConfigBuilder::Build() {
   RETURN_IF_ERROR(IsValid());
   RuntimeConfig runtime_config;
-<<<<<<< HEAD
   ProfileConfig profile_config = profile_config_builder_.Build();
   DeviceConfig device_config = device_config_builder_.Build();
   PlannerConfig planner_config = planner_config_builder_.Build();
@@ -322,18 +262,6 @@
   runtime_config.planner_config = planner_config;
   runtime_config.worker_config = worker_config;
   runtime_config.subgraph_config = subgraph_config;
-=======
-  runtime_config.subgraph_config = {minimum_subgraph_size_,
-                                    subgraph_preparation_type_};
-
-  runtime_config.cpu_mask = cpu_mask_;
-  // No need to check the return value of Build() because it has been checked
-  runtime_config.profile_config = profile_config_builder_.Build().value();
-  runtime_config.planner_config = planner_config_builder_.Build().value();
-  runtime_config.worker_config = worker_config_builder_.Build().value();
-  runtime_config.resource_monitor_config =
-      resource_monitor_config_builder_.Build().value();
->>>>>>> c06cb4ce
   return runtime_config;
 }
 }  // namespace band