--- conflicted
+++ resolved
@@ -36,9 +36,10 @@
   REPORT_IF_FALSE(PlannerConfigBuilder, /*log_path_*/ true);  // Always true
   REPORT_IF_FALSE(PlannerConfigBuilder, schedule_window_size_ > 0);
   REPORT_IF_FALSE(PlannerConfigBuilder, schedulers_.size() > 0);
-  REPORT_IF_FALSE(PlannerConfigBuilder,
-                  cpu_mask_ == CPUMaskFlags::All || cpu_mask_ == CPUMaskFlags::Little ||
-                      cpu_mask_ == CPUMaskFlags::Big || cpu_mask_ == CPUMaskFlags::Primary);
+  REPORT_IF_FALSE(PlannerConfigBuilder, cpu_mask_ == CPUMaskFlags::All ||
+                                            cpu_mask_ == CPUMaskFlags::Little ||
+                                            cpu_mask_ == CPUMaskFlags::Big ||
+                                            cpu_mask_ == CPUMaskFlags::Primary);
   return result;
 }
 
@@ -46,24 +47,18 @@
     ErrorReporter* error_reporter /* = DefaultErrorReporter()*/) {
   bool result = true;
   for (int i = 0; i < workers_.size(); i++) {
+    REPORT_IF_FALSE(WorkerConfigBuilder, workers_[i] == DeviceFlags::CPU ||
+                                             workers_[i] == DeviceFlags::GPU ||
+                                             workers_[i] == DeviceFlags::DSP ||
+                                             workers_[i] == DeviceFlags::NPU);
+  }
+  REPORT_IF_FALSE(WorkerConfigBuilder, cpu_masks_.size() == workers_.size());
+  for (int i = 0; i < workers_.size(); i++) {
     REPORT_IF_FALSE(WorkerConfigBuilder,
-                    workers_[i] == DeviceFlags::CPU || workers_[i] == DeviceFlags::GPU ||
-                        workers_[i] == DeviceFlags::DSP || workers_[i] == DeviceFlags::NPU);
-  }
-  REPORT_IF_FALSE(WorkerConfigBuilder,
-                  cpu_mask_bits_.size() == workers_.size());
-  for (int i = 0; i < workers_.size(); i++) {
-<<<<<<< HEAD
-    REPORT_IF_FALSE(WorkerConfigBuilder, cpu_mask_bits_[i] == kBandAll ||
-                                             cpu_mask_bits_[i] == kBandLittle ||
-                                             cpu_mask_bits_[i] == kBandBig ||
-                                             cpu_mask_bits_[i] == kBandPrimary);
-=======
-    REPORT_IF_FALSE(WorkerConfigBuilder, cpu_masks_[i] == CPUMaskFlags::All ||
-                                             cpu_masks_[i] == CPUMaskFlags::Little ||
-                                             cpu_masks_[i] == CPUMaskFlags::Big ||
-                                             cpu_masks_[i] == CPUMaskFlags::Primary);
->>>>>>> b1083db1
+                    cpu_masks_[i] == CPUMaskFlags::All ||
+                        cpu_masks_[i] == CPUMaskFlags::Little ||
+                        cpu_masks_[i] == CPUMaskFlags::Big ||
+                        cpu_masks_[i] == CPUMaskFlags::Primary);
   }
   REPORT_IF_FALSE(WorkerConfigBuilder, num_threads_.size() == workers_.size());
   for (int i = 0; i < workers_.size(); i++) {
@@ -79,14 +74,19 @@
     ErrorReporter* error_reporter /* = DefaultErrorReporter()*/) {
   bool result = true;
   REPORT_IF_FALSE(RuntimeConfigBuilder, minimum_subgraph_size_ > 0);
-  REPORT_IF_FALSE(RuntimeConfigBuilder,
-                  subgraph_preparation_type_ == SubgraphPreparationType::NoFallbackSubgraph ||
-                      subgraph_preparation_type_ == SubgraphPreparationType::FallbackPerWorker ||
-                      subgraph_preparation_type_ == SubgraphPreparationType::UnitSubgraph ||
-                      subgraph_preparation_type_ == SubgraphPreparationType::MergeUnitSubgraph);
-  REPORT_IF_FALSE(RuntimeConfigBuilder,
-                  cpu_mask_ == CPUMaskFlags::All || cpu_mask_ == CPUMaskFlags::Little ||
-                      cpu_mask_ == CPUMaskFlags::Big || cpu_mask_ == CPUMaskFlags::Primary);
+  REPORT_IF_FALSE(
+      RuntimeConfigBuilder,
+      subgraph_preparation_type_ ==
+              SubgraphPreparationType::NoFallbackSubgraph ||
+          subgraph_preparation_type_ ==
+              SubgraphPreparationType::FallbackPerWorker ||
+          subgraph_preparation_type_ == SubgraphPreparationType::UnitSubgraph ||
+          subgraph_preparation_type_ ==
+              SubgraphPreparationType::MergeUnitSubgraph);
+  REPORT_IF_FALSE(RuntimeConfigBuilder, cpu_mask_ == CPUMaskFlags::All ||
+                                            cpu_mask_ == CPUMaskFlags::Little ||
+                                            cpu_mask_ == CPUMaskFlags::Big ||
+                                            cpu_mask_ == CPUMaskFlags::Primary);
 
   // Independent validation
   REPORT_IF_FALSE(RuntimeConfigBuilder, profile_config_builder_.IsValid());
@@ -137,7 +137,7 @@
   }
   WorkerConfig worker_config;
   worker_config.workers = workers_;
-  worker_config.cpu_masks = cpu_mask_bits_;
+  worker_config.cpu_masks = cpu_masks_;
   worker_config.num_threads = num_threads_;
   worker_config.allow_worksteal = allow_worksteal_;
   worker_config.availability_check_interval_ms =
