/*
 * Copyright 2023 Seoul National University
 *
 * Licensed under the Apache License, Version 2.0 (the "License");
 * you may not use this file except in compliance with the License.
 * You may obtain a copy of the License at
 *
 *     http://www.apache.org/licenses/LICENSE-2.0
 *
 * Unless required by applicable law or agreed to in writing, software
 * distributed under the License is distributed on an "AS IS" BASIS,
 * WITHOUT WARRANTIES OR CONDITIONS OF ANY KIND, either express or implied.
 * See the License for the specific language governing permissions and
 * limitations under the License.
 */

package org.mrsnu.band;

public class ConfigBuilder {
  private NativeConfigBuilderWrapper wrapper;

  public ConfigBuilder() {
    Band.init();
    this.wrapper = new NativeConfigBuilderWrapper();
  }

  public void addNumWarmups(int numWarmups) {
    wrapper.addNumWarmups(numWarmups);
  }

  public void addNumRuns(int numRuns) {
    wrapper.addNumRuns(numRuns);
  }

<<<<<<< HEAD
  public void addProfilePath(String profilePath) {
    wrapper.addProfilePath(profilePath);
  }

  public void addFrequencyLatencySmoothingFactor(float smoothingFactor) {
    wrapper.addFrequencyLatencySmoothingFactor(smoothingFactor);
  }

  public void addLatencySmoothingFactor(float smoothingFactor) {
    wrapper.addLatencySmoothingFactor(smoothingFactor);
  }

  public void addThermWindowSize(int thermWindowSize) {
    wrapper.addThermWindowSize(thermWindowSize);
  }

  public void addCPUThermIndex(int cpuThermIndex) {
    wrapper.addCPUThermIndex(cpuThermIndex);
  }

  public void addGPUThermIndex(int gpuThermIndex) {
    wrapper.addGPUThermIndex(gpuThermIndex);
  }

  public void addDSPThermIndex(int dspThermIndex) {
    wrapper.addDSPThermIndex(dspThermIndex);
  }

  public void addNPUThermIndex(int npuThermIndex) {
    wrapper.addNPUThermIndex(npuThermIndex);
  }

  public void addTargetThermIndex(int targetThermIndex) {
    wrapper.addTargetThermIndex(targetThermIndex);
  }

  public void addCPUFreqPath(String cpuFreqPath) {
    wrapper.addCPUFreqPath(cpuFreqPath);
  }

  public void addGPUFreqPath(String gpuFreqPath) {
    wrapper.addGPUFreqPath(gpuFreqPath);
  }

  public void addDSPFreqPath(String dspFreqPath) {
    wrapper.addDSPFreqPath(dspFreqPath);
  }

  public void addNPUFreqPath(String npuFreqPath) {
    wrapper.addNPUFreqPath(npuFreqPath);
  }

  public void addLatencyLogPath(String latencyLogPath) {
    wrapper.addLatencyLogPath(latencyLogPath);
=======
  public void addProfileDataPath(String profileDataPath) {
    wrapper.addProfileDataPath(profileDataPath);
>>>>>>> c06cb4ce
  }

  public void addThermLogPath(String thermLogPath) {
    wrapper.addThermLogPath(thermLogPath);
  }

  public void addFreqLogPath(String freqLogPath) {
    wrapper.addFreqLogPath(freqLogPath);
  }

  public void addPlannerLogPath(String plannerLogPath) {
    wrapper.addPlannerLogPath(plannerLogPath);
  }

  public void addScheduleWindowSize(int scheduleWindowSize) {
    wrapper.addScheduleWindowSize(scheduleWindowSize);
  }

  public void addSchedulers(SchedulerType[] scheduers) {
    wrapper.addSchedulers(scheduers);
  }

  public void addPlannerCPUMask(CpuMaskFlag cpuMasks) {
    wrapper.addPlannerCPUMask(cpuMasks);
  }

  public void addWorkers(Device[] workers) {
    wrapper.addWorkers(workers);
  }

  public void addWorkerCPUMasks(CpuMaskFlag[] cpuMasks) {
    wrapper.addWorkerCPUMasks(cpuMasks);
  }

  public void addWorkerNumThreads(int[] numThreads) {
    wrapper.addWorkerNumThreads(numThreads);
  }

  public void addAllowWorkSteal(boolean allowWorkSteal) {
    wrapper.addAllowWorkSteal(allowWorkSteal);
  }

  public void addAvailabilityCheckIntervalMs(int availabilityCheckIntervalMs) {
    wrapper.addAvailabilityCheckIntervalMs(availabilityCheckIntervalMs);
  }

  public void addMinimumSubgraphSize(int minimumSubgraphSize) {
    wrapper.addMinimumSubgraphSize(minimumSubgraphSize);
  }

  public void addSubgraphPreparationType(SubgraphPreparationType subgraphPreparationType) {
    wrapper.addSubgraphPreparationType(subgraphPreparationType);
  }

  public void addCPUMask(CpuMaskFlag cpuMask) {
    wrapper.addCPUMask(cpuMask);
  }

<<<<<<< HEAD
  public boolean isValid() {
    return wrapper.isValid();
=======
  public void addResourceMonitorDeviceFreqPath(Device deviceFlag, String devicePath) {
    wrapper.addResourceMonitorDeviceFreqPath(deviceFlag, devicePath);
  }

  public void addResourceMonitorIntervalMs(int resourceMonitorIntervalMs) {
    wrapper.addResourceMonitorIntervalMs(resourceMonitorIntervalMs);
  }

  public void addResourceMonitorLogPath(String resourceMonitorLogPath) {
    wrapper.addResourceMonitorLogPath(resourceMonitorLogPath);
>>>>>>> c06cb4ce
  }

  public Config build() {
    return wrapper.build();
  }
}<|MERGE_RESOLUTION|>--- conflicted
+++ resolved
@@ -32,7 +32,6 @@
     wrapper.addNumRuns(numRuns);
   }
 
-<<<<<<< HEAD
   public void addProfilePath(String profilePath) {
     wrapper.addProfilePath(profilePath);
   }
@@ -87,10 +86,6 @@
 
   public void addLatencyLogPath(String latencyLogPath) {
     wrapper.addLatencyLogPath(latencyLogPath);
-=======
-  public void addProfileDataPath(String profileDataPath) {
-    wrapper.addProfileDataPath(profileDataPath);
->>>>>>> c06cb4ce
   }
 
   public void addThermLogPath(String thermLogPath) {
@@ -149,21 +144,8 @@
     wrapper.addCPUMask(cpuMask);
   }
 
-<<<<<<< HEAD
   public boolean isValid() {
     return wrapper.isValid();
-=======
-  public void addResourceMonitorDeviceFreqPath(Device deviceFlag, String devicePath) {
-    wrapper.addResourceMonitorDeviceFreqPath(deviceFlag, devicePath);
-  }
-
-  public void addResourceMonitorIntervalMs(int resourceMonitorIntervalMs) {
-    wrapper.addResourceMonitorIntervalMs(resourceMonitorIntervalMs);
-  }
-
-  public void addResourceMonitorLogPath(String resourceMonitorLogPath) {
-    wrapper.addResourceMonitorLogPath(resourceMonitorLogPath);
->>>>>>> c06cb4ce
   }
 
   public Config build() {
