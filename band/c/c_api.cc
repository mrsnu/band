--- conflicted
+++ resolved
@@ -1,10 +1,7 @@
 #include "band/c/c_api.h"
 
 #include "band/c/c_api_type.h"
-<<<<<<< HEAD
 #include "band/cpu.h"
-=======
->>>>>>> b0b9fb8a
 #include "band/interface/tensor.h"
 #include "band/interface/tensor_view.h"
 
@@ -20,9 +17,8 @@
 
 #ifdef __cplusplus
 extern "C" {
-#endif  // __cplusplus
-
-<<<<<<< HEAD
+#endif   // __cplusplus
+
 BandConfigBuilder* BandConfigBuilderCreate() { return new BandConfigBuilder; }
 
 void BandAddConfig(BandConfigBuilder* b, int field, int count, ...) {
@@ -120,24 +116,10 @@
       int arg = va_arg(vl, int);
       b->impl.AddCPUMask(static_cast<Band::BandCPUMaskFlags>(arg));
     } break;
-=======
-BandConfig* BandConfigCreate(const void* config_data, size_t config_size) {
-  BandConfig* config = new BandConfig;
-  Json::Value root;
-  Json::Reader reader;
-  if (reader.parse((const char*)config_data,
-                   (const char*)config_data + config_size, root) &&
-      Band::ParseRuntimeConfigFromJsonObject(root, config->impl) == kBandOk) {
-    return config;
-  } else {
-    delete config;
-    return nullptr;
->>>>>>> b0b9fb8a
   }
   va_end(vl);
 }
 
-<<<<<<< HEAD
 void BandConfigBuilderDelete(BandConfigBuilder* b) { delete b; }
 
 BandConfig* BandConfigCreate(BandConfigBuilder* b) {
@@ -149,19 +131,6 @@
 void BandConfigDelete(BandConfig* config) {
   delete config;
 }
-=======
-BandConfig* BandConfigCreateFromFile(const char* config_path) {
-  BandConfig* config = new BandConfig;
-  if (Band::ParseRuntimeConfigFromJson(config_path, config->impl) == kBandOk) {
-    return config;
-  } else {
-    delete config;
-    return nullptr;
-  }
-}
-
-void BandConfigDelete(BandConfig* config) { delete config; }
->>>>>>> b0b9fb8a
 
 BandModel* BandModelCreate() { return new BandModel; }
 
