#ifndef BAND_CONFIG_BUILDER_H_
#define BAND_CONFIG_BUILDER_H_

#include <string>
#include <vector>

#include "absl/status/status.h"
#include "absl/status/statusor.h"
#include "band/common.h"
#include "band/config.h"
#include "band/device/cpu.h"
#include "band/error_reporter.h"

namespace band {

class ProfileConfigBuilder {
  friend class RuntimeConfigBuilder;  // TODO: Find a safer way for
                                      // RuntimeConfigBuilder to access
                                      // variables
 public:
  ProfileConfigBuilder() {
    copy_computation_ratio_ = std::vector<int>(EnumLength<DeviceFlag>(), 30000);
  }
  ProfileConfigBuilder& AddOnline(bool online) {
    online_ = online;
    return *this;
  }
  ProfileConfigBuilder& AddNumWarmups(int num_warmups) {
    num_warmups_ = num_warmups;
    return *this;
  }
  ProfileConfigBuilder& AddNumRuns(int num_runs) {
    num_runs_ = num_runs;
    return *this;
  }
  ProfileConfigBuilder& AddCopyComputationRatio(
      std::vector<int> copy_computation_ratio) {
    copy_computation_ratio_ = copy_computation_ratio;
    return *this;
  }
  ProfileConfigBuilder& AddProfileDataPath(std::string profile_data_path) {
    profile_data_path_ = profile_data_path;
    return *this;
  }
  ProfileConfigBuilder& AddSmoothingFactor(float smoothing_factor) {
    smoothing_factor_ = smoothing_factor;
    return *this;
  }

  absl::StatusOr<ProfileConfig> Build();
  absl::Status IsValid();

 private:
  bool online_ = true;
  int num_warmups_ = 1;
  int num_runs_ = 1;
  std::vector<int> copy_computation_ratio_;
  std::string profile_data_path_ = "";
  float smoothing_factor_ = 0.1;
};

// Builder for creating PlannerConfig
class PlannerConfigBuilder {
  friend class RuntimeConfigBuilder;

 public:
  PlannerConfigBuilder& AddScheduleWindowSize(int schedule_window_size) {
    schedule_window_size_ = schedule_window_size;
    return *this;
  }
  PlannerConfigBuilder& AddSchedulers(std::vector<SchedulerType> schedulers) {
    if (schedulers.size() != 0) {
      schedulers_ = schedulers;
    }
    return *this;
  }
  PlannerConfigBuilder& AddCPUMask(CPUMaskFlag cpu_mask) {
    cpu_mask_ = cpu_mask;
    return *this;
  }
  PlannerConfigBuilder& AddLogPath(std::string log_path) {
    log_path_ = log_path;
    return *this;
  }

  absl::StatusOr<PlannerConfig> Build();

 private:
<<<<<<< HEAD
  int schedule_window_size_ = std::numeric_limits<int>::max();
=======
  absl::Status IsValid();

  int schedule_window_size_ = INT_MAX;
>>>>>>> db4fde70
  std::vector<SchedulerType> schedulers_;
  CPUMaskFlag cpu_mask_ = CPUMaskFlag::kAll;
  std::string log_path_ = "";
};

// Builder for creating WorkerConfig.
class WorkerConfigBuilder {
  friend class RuntimeConfigBuilder;

 public:
  WorkerConfigBuilder() {
    for (size_t i = 0; i < EnumLength<DeviceFlag>(); i++) {
      workers_.push_back(static_cast<DeviceFlag>(i));
    }
    cpu_masks_ =
        std::vector<CPUMaskFlag>(EnumLength<DeviceFlag>(), CPUMaskFlag::kAll);
    num_threads_ = std::vector<int>(EnumLength<DeviceFlag>(), 1);
  }
  WorkerConfigBuilder& AddWorkers(std::vector<DeviceFlag> workers) {
    if (workers.size() != 0) {
      workers_ = workers;
    }
    return *this;
  }
  WorkerConfigBuilder& AddCPUMasks(std::vector<CPUMaskFlag> cpu_masks) {
    if (cpu_masks.size() != 0) {
      cpu_masks_ = cpu_masks;
    }
    return *this;
  }
  WorkerConfigBuilder& AddNumThreads(std::vector<int> num_threads) {
    if (num_threads.size() != 0) {
      num_threads_ = num_threads;
    }
    return *this;
  }
  WorkerConfigBuilder& AddAllowWorkSteal(bool allow_worksteal) {
    allow_worksteal_ = allow_worksteal;
    return *this;
  }
  WorkerConfigBuilder& AddAvailabilityCheckIntervalMs(
      int availability_check_interval_ms) {
    availability_check_interval_ms_ = availability_check_interval_ms;
    return *this;
  }
  absl::StatusOr<WorkerConfig> Build();

 private:
  absl::Status IsValid();

  std::vector<DeviceFlag> workers_;
  std::vector<CPUMaskFlag> cpu_masks_;
  std::vector<int> num_threads_;
  bool allow_worksteal_ = false;
  int availability_check_interval_ms_ = 30000;
};

class ResourceMonitorConfigBuilder {
  friend class RuntimeConfigBuilder;

 public:
  ResourceMonitorConfigBuilder& AddResourceMonitorLogPath(
      std::string log_path) {
    log_path_ = log_path;
    return *this;
  }
  ResourceMonitorConfigBuilder& AddResourceMonitorDeviceFreqPath(
      DeviceFlag device, std::string device_freq_path) {
    device_freq_paths_.insert({device, device_freq_path});
    return *this;
  }
  ResourceMonitorConfigBuilder& AddResourceMonitorIntervalMs(
      int monitor_interval_ms) {
    monitor_interval_ms_ = monitor_interval_ms;
    return *this;
  }

  absl::StatusOr<ResourceMonitorConfig> Build();

 private:
  absl::Status IsValid();

  std::string log_path_ = "";
  std::map<DeviceFlag, std::string> device_freq_paths_;
  int monitor_interval_ms_ = 10;
};

// Delegate for ConfigBuilders
class RuntimeConfigBuilder {
 public:
  // Add ProfileConfig
  RuntimeConfigBuilder& AddOnline(bool online) {
    profile_config_builder_.AddOnline(online);
    return *this;
  }
  RuntimeConfigBuilder& AddNumWarmups(int num_warmups) {
    profile_config_builder_.AddNumWarmups(num_warmups);
    return *this;
  }
  RuntimeConfigBuilder& AddNumRuns(int num_runs) {
    profile_config_builder_.AddNumRuns(num_runs);
    return *this;
  }
  RuntimeConfigBuilder& AddCopyComputationRatio(
      std::vector<int> copy_computation_ratio) {
    profile_config_builder_.AddCopyComputationRatio(copy_computation_ratio);
    return *this;
  }

  RuntimeConfigBuilder& AddSmoothingFactor(float smoothing_factor) {
    profile_config_builder_.AddSmoothingFactor(smoothing_factor);
    return *this;
  }
  RuntimeConfigBuilder& AddProfileDataPath(std::string profile_log_path) {
    profile_config_builder_.AddProfileDataPath(profile_log_path);
    return *this;
  }

  // Add PlannerConfig
  RuntimeConfigBuilder& AddPlannerLogPath(std::string planner_log_path) {
    planner_config_builder_.AddLogPath(planner_log_path);
    return *this;
  }
  RuntimeConfigBuilder& AddScheduleWindowSize(int schedule_window_size) {
    planner_config_builder_.AddScheduleWindowSize(schedule_window_size);
    return *this;
  }
  RuntimeConfigBuilder& AddSchedulers(std::vector<SchedulerType> schedulers) {
    planner_config_builder_.AddSchedulers(schedulers);
    return *this;
  }
  RuntimeConfigBuilder& AddPlannerCPUMask(CPUMaskFlag cpu_masks) {
    planner_config_builder_.AddCPUMask(cpu_masks);
    return *this;
  }

  // Add WorkerConfig
  RuntimeConfigBuilder& AddWorkers(std::vector<DeviceFlag> workers) {
    worker_config_builder_.AddWorkers(workers);
    return *this;
  }
  RuntimeConfigBuilder& AddWorkerCPUMasks(std::vector<CPUMaskFlag> cpu_masks) {
    worker_config_builder_.AddCPUMasks(cpu_masks);
    return *this;
  }
  RuntimeConfigBuilder& AddWorkerNumThreads(std::vector<int> num_threads) {
    worker_config_builder_.AddNumThreads(num_threads);
    return *this;
  }
  RuntimeConfigBuilder& AddAllowWorkSteal(bool allow_worksteal) {
    worker_config_builder_.AddAllowWorkSteal(allow_worksteal);
    return *this;
  }
  RuntimeConfigBuilder& AddAvailabilityCheckIntervalMs(
      int32_t availability_check_interval_ms) {
    worker_config_builder_.AddAvailabilityCheckIntervalMs(
        availability_check_interval_ms);
    return *this;
  }
  RuntimeConfigBuilder& AddResourceMonitorLogPath(std::string log_path) {
    resource_monitor_config_builder_.AddResourceMonitorLogPath(log_path);
    return *this;
  }
  RuntimeConfigBuilder& AddResourceMonitorDeviceFreqPath(
      DeviceFlag device, std::string device_freq_path) {
    resource_monitor_config_builder_.AddResourceMonitorDeviceFreqPath(
        device, device_freq_path);
    return *this;
  }
  RuntimeConfigBuilder& AddResourceMonitorIntervalMs(int monitor_interval_ms) {
    resource_monitor_config_builder_.AddResourceMonitorIntervalMs(
        monitor_interval_ms);
    return *this;
  }
  RuntimeConfigBuilder& AddMinimumSubgraphSize(int minimum_subgraph_size) {
    minimum_subgraph_size_ = minimum_subgraph_size;
    return *this;
  }
  RuntimeConfigBuilder& AddSubgraphPreparationType(
      SubgraphPreparationType subgraph_preparation_type) {
    subgraph_preparation_type_ = subgraph_preparation_type;
    return *this;
  }
  RuntimeConfigBuilder& AddCPUMask(CPUMaskFlag cpu_mask) {
    cpu_mask_ = cpu_mask;
    return *this;
  }

  absl::StatusOr<RuntimeConfig> Build();

 private:
  absl::Status IsValid();

  ProfileConfigBuilder profile_config_builder_;
  PlannerConfigBuilder planner_config_builder_;
  WorkerConfigBuilder worker_config_builder_;
  ResourceMonitorConfigBuilder resource_monitor_config_builder_;
  int minimum_subgraph_size_ = 7;
  SubgraphPreparationType subgraph_preparation_type_ =
      SubgraphPreparationType::kMergeUnitSubgraph;
  CPUMaskFlag cpu_mask_ = CPUMaskFlag::kAll;
};

}  // namespace band

#endif  // BAND_CONFIG_BUILDER_H_<|MERGE_RESOLUTION|>--- conflicted
+++ resolved
@@ -86,13 +86,9 @@
   absl::StatusOr<PlannerConfig> Build();
 
  private:
-<<<<<<< HEAD
+  absl::Status IsValid();
+
   int schedule_window_size_ = std::numeric_limits<int>::max();
-=======
-  absl::Status IsValid();
-
-  int schedule_window_size_ = INT_MAX;
->>>>>>> db4fde70
   std::vector<SchedulerType> schedulers_;
   CPUMaskFlag cpu_mask_ = CPUMaskFlag::kAll;
   std::string log_path_ = "";
