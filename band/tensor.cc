--- conflicted
+++ resolved
@@ -1,67 +1,62 @@
-#include "band/tensor.h"
-
-#include <string.h>
-
-#include "band/logger.h"
-
-<<<<<<< HEAD
-namespace Band {
-
-=======
-namespace band {
->>>>>>> c891676b
-Tensor::Tensor(ITensor* tensor_view)
-    : type_(tensor_view->GetType()),
-      quantization_({QuantizationType::NoQuantization, nullptr}),
-      num_bytes_(tensor_view->GetBytes()),
-      dims_(tensor_view->GetDims(),
-            tensor_view->GetDims() + tensor_view->GetNumDims()),
-      data_(new char[tensor_view->GetBytes()]),
-      name_(tensor_view->GetName()) {
-  SetQuantization(tensor_view->GetQuantization());
-}
-
-Tensor::~Tensor() { delete[] data_; }
-
-DataType Tensor::GetType() const { return type_; }
-
-void Tensor::SetType(DataType type) { type_ = type; }
-
-const char* Tensor::GetData() const { return data_; }
-
-char* Tensor::GetData() { return data_; }
-
-const int* Tensor::GetDims() const { return dims_.data(); }
-
-size_t Tensor::GetNumDims() const { return dims_.size(); }
-
-void Tensor::SetDims(const std::vector<int>& dims) {
-  dims_ = std::vector<int>(dims.begin(), dims.end());
-}
-
-size_t Tensor::GetBytes() const { return num_bytes_; }
-
-const char* Tensor::GetName() const { return name_.c_str(); }
-
-Quantization Tensor::GetQuantization() const { return quantization_; }
-
-void Tensor::SetQuantization(Quantization quantization) {
-  if (quantization_.GetType() == QuantizationType::AffineQuantization) {
-    AffineQuantizationParams* input_q_params =
-        reinterpret_cast<AffineQuantizationParams*>(quantization.GetParams());
-
-    AffineQuantizationParams* q_params =
-        reinterpret_cast<AffineQuantizationParams*>(
-            malloc(sizeof(AffineQuantizationParams)));
-    q_params->scale = FloatArray(input_q_params->scale.size());
-    q_params->zero_point = IntArray(input_q_params->zero_point.size());
-
-    q_params->scale.CopyFrom(input_q_params->scale.size(),
-                             input_q_params->scale.data());
-    q_params->zero_point.CopyFrom(input_q_params->zero_point.size(),
-                                  input_q_params->zero_point.data());
-    q_params->quantized_dimension = input_q_params->quantized_dimension;
-  }
-}
-
+#include "band/tensor.h"
+
+#include <string.h>
+
+#include "band/logger.h"
+
+namespace band {
+Tensor::Tensor(ITensor* tensor_view)
+    : type_(tensor_view->GetType()),
+      quantization_({QuantizationType::NoQuantization, nullptr}),
+      num_bytes_(tensor_view->GetBytes()),
+      dims_(tensor_view->GetDims(),
+            tensor_view->GetDims() + tensor_view->GetNumDims()),
+      data_(new char[tensor_view->GetBytes()]),
+      name_(tensor_view->GetName()) {
+  SetQuantization(tensor_view->GetQuantization());
+}
+
+Tensor::~Tensor() { delete[] data_; }
+
+DataType Tensor::GetType() const { return type_; }
+
+void Tensor::SetType(DataType type) { type_ = type; }
+
+const char* Tensor::GetData() const { return data_; }
+
+char* Tensor::GetData() { return data_; }
+
+const int* Tensor::GetDims() const { return dims_.data(); }
+
+size_t Tensor::GetNumDims() const { return dims_.size(); }
+
+void Tensor::SetDims(const std::vector<int>& dims) {
+  dims_ = std::vector<int>(dims.begin(), dims.end());
+}
+
+size_t Tensor::GetBytes() const { return num_bytes_; }
+
+const char* Tensor::GetName() const { return name_.c_str(); }
+
+Quantization Tensor::GetQuantization() const { return quantization_; }
+
+void Tensor::SetQuantization(Quantization quantization) {
+  if (quantization_.GetType() == QuantizationType::AffineQuantization) {
+    AffineQuantizationParams* input_q_params =
+        reinterpret_cast<AffineQuantizationParams*>(quantization.GetParams());
+
+    AffineQuantizationParams* q_params =
+        reinterpret_cast<AffineQuantizationParams*>(
+            malloc(sizeof(AffineQuantizationParams)));
+    q_params->scale = FloatArray(input_q_params->scale.size());
+    q_params->zero_point = IntArray(input_q_params->zero_point.size());
+
+    q_params->scale.CopyFrom(input_q_params->scale.size(),
+                             input_q_params->scale.data());
+    q_params->zero_point.CopyFrom(input_q_params->zero_point.size(),
+                                  input_q_params->zero_point.data());
+    q_params->quantized_dimension = input_q_params->quantized_dimension;
+  }
+}
+
 }  // namespace band