--- conflicted
+++ resolved
@@ -18,9 +18,6 @@
 def band_cc_android_test(
         name,
         copts = ["-Wall"] + tflite_copts(),
-<<<<<<< HEAD
-        linkopts = [],
-=======
         linkopts = tflite_linkopts() + select({
             clean_dep("//tensorflow:android"): [
                 "-pie",
@@ -30,26 +27,12 @@
             ],
             "//conditions:default": [],
         }),
->>>>>>> b0b9fb8a
         linkstatic = select({
             clean_dep("//tensorflow:android"): 1,
             "//conditions:default": 0,
         }),
         **kwargs):
     """Builds a standalone test for android device when android config is on."""
-<<<<<<< HEAD
-    linkopts = linkopts + tflite_linkopts() + select({
-        clean_dep("//tensorflow:android"): [
-            "-pie",
-            "-lm",
-            "-static",
-            "-Wl,--rpath=/data/local/tmp/",
-        ],
-        "//conditions:default": [],
-    })
-    print(linkopts)
-=======
->>>>>>> b0b9fb8a
     native.cc_test(
         name = name,
         copts = copts,
