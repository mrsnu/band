#include "band/tensor_ring_buffer.h"

#include <cassert>
#include <cstring>  // memcpy
#include <mutex>

#include "band/error_reporter.h"
#include "band/interface/tensor.h"
#include "band/interface/tensor_view.h"
#include "band/tensor.h"

namespace band {
TensorRingBuffer::TensorRingBuffer(
    ErrorReporter* error_reporter,
    std::vector<std::shared_ptr<interface::ITensor>> tensors,
    std::vector<int> tensor_indices, int size)
    : error_reporter_(error_reporter),
      tensors_(new std::vector<interface::ITensor*>[size]),
      size_(size) {
  assert(size_ > 0);
  for (size_t i = 0; i < size_; i++) {
    tensors_[i].resize(tensors.size());
    for (size_t j = 0; j < tensors_[i].size(); j++) {
      tensors_[i][j] = new Tensor(tensors[j].get());
    }
  }

  for (int i = 0; i < tensor_indices.size(); i++) {
    tensor_to_buffer_[tensor_indices[i]] = i;
  }
}

TensorRingBuffer::~TensorRingBuffer() {
  for (size_t i = 0; i < size_; i++) {
    for (size_t j = 0; j < tensors_[i].size(); j++) {
      delete tensors_[i][j];
    }
  }

  delete[] tensors_;
}

const int TensorRingBuffer::GetTensorsLength() const {
  return tensors_[0].size();
}

int TensorRingBuffer::Alloc() {
  std::lock_guard<std::mutex> lock(head_mtx_);
  return head_++;
}

bool TensorRingBuffer::IsTensorIndexValid(int tensor_index) const {
  return tensor_to_buffer_.find(tensor_index) != tensor_to_buffer_.end();
}

bool TensorRingBuffer::IsHandleValid(int handle) const {
  return (handle >= 0) && (head_ - size_ <= handle) && (handle < head_);
}

<<<<<<< HEAD
absl::Status TensorRingBuffer::GetTensorFromHandle(Interface::ITensor* dst,
                                                   int tensor_index,
                                                   int handle) const {
=======
BandStatus TensorRingBuffer::GetTensorFromHandle(interface::ITensor* dst,
                                                 int tensor_index,
                                                 int handle) const {
>>>>>>> c891676b
  if (!IsTensorIndexValid(tensor_index)) {
    return absl::InternalError(absl::StrFormat(
        "GetTensorFromHandle: Invalid tensor index: %d.", tensor_index));
  }

  std::lock_guard<std::mutex> lock(head_mtx_);
  if (!IsHandleValid(handle)) {
    return absl::InternalError(absl::StrFormat(
        "GetTensorFromHandle: Invalid memory handle: %d head: %d.", handle,
        head_));
  }

  return CopyTensor(
      tensors_[GetIndex(handle)][tensor_to_buffer_.at(tensor_index)], dst);
}

<<<<<<< HEAD
absl::Status TensorRingBuffer::PutTensorToHandle(const Interface::ITensor* src,
                                                 int tensor_index, int handle) {
=======
BandStatus TensorRingBuffer::PutTensorToHandle(const interface::ITensor* src,
                                               int tensor_index, int handle) {
>>>>>>> c891676b
  if (!IsTensorIndexValid(tensor_index)) {
    return absl::InternalError(absl::StrFormat(
        "PutTensorToHandle: Invalid tensor index: %d.", tensor_index));
  }

  std::lock_guard<std::mutex> lock(head_mtx_);
  if (!IsHandleValid(handle)) {
    return absl::InternalError(absl::StrFormat(
        "PutTensorToHandle: Invalid memory handle: %d head: %d.", handle,
        head_));
  }

  return CopyTensor(
      src, tensors_[GetIndex(handle)][tensor_to_buffer_.at(tensor_index)]);
}

<<<<<<< HEAD
absl::Status TensorRingBuffer::GetTensorsFromHandle(
    std::vector<Interface::ITensor*>& dst_tensors, int handle) const {
=======
BandStatus TensorRingBuffer::GetTensorsFromHandle(
    std::vector<interface::ITensor*>& dst_tensors, int handle) const {
>>>>>>> c891676b
  std::lock_guard<std::mutex> lock(head_mtx_);
  if (!IsHandleValid(handle)) {
    return absl::InternalError(absl::StrFormat(
        "GetTensorsFromHandle: Invalid memory handle: %d head: %d.", handle,
        head_));
  }
  return CopyTensors(tensors_[GetIndex(handle)], dst_tensors);
}

<<<<<<< HEAD
absl::Status TensorRingBuffer::PutTensorsToHandle(
    const std::vector<Interface::ITensor*>& src_tensors, int handle) {
=======
BandStatus TensorRingBuffer::PutTensorsToHandle(
    const std::vector<interface::ITensor*>& src_tensors, int handle) {
>>>>>>> c891676b
  std::lock_guard<std::mutex> lock(head_mtx_);
  if (!IsHandleValid(handle)) {
    return absl::InternalError(absl::StrFormat(
        "PutTensorsToHandle: Invalid memory handle: %d head: %d.", handle,
        head_));
  }

  return CopyTensors(src_tensors, tensors_[GetIndex(handle)]);
}

<<<<<<< HEAD
absl::Status TensorRingBuffer::CopyTensors(
    const std::vector<Interface::ITensor*>& src_tensors,
    std::vector<Interface::ITensor*>& dst_tensors) const {
=======
BandStatus TensorRingBuffer::CopyTensors(
    const std::vector<interface::ITensor*>& src_tensors,
    std::vector<interface::ITensor*>& dst_tensors) const {
>>>>>>> c891676b
  const int tensors_length = GetTensorsLength();
  if (src_tensors.size() != tensors_length ||
      dst_tensors.size() != tensors_length) {
    return absl::InternalError(absl::StrFormat(
        "Invalid tensor length. src tensors: %d dst tensors: %d expected: %d",
        src_tensors.size(), dst_tensors.size(), tensors_length));
  }

  for (size_t i = 0; i < tensors_length; i++) {
    if (!CopyTensor(src_tensors[i], dst_tensors[i]).ok()) {
      return absl::InternalError("Failed to copy tensors.");
    }
  }

  return absl::OkStatus();
}

<<<<<<< HEAD
absl::Status TensorRingBuffer::CopyTensor(const Interface::ITensor* src,
                                          Interface::ITensor* dst) const {
  if (!dst->CopyDataFrom(src).ok()) {
    return absl::InternalError(absl::StrFormat(
        "Tensor data copy failure. src name : %s, dst name : %s",
        src ? src->GetName() : "null", dst ? dst->GetName() : "null"));
=======
BandStatus TensorRingBuffer::CopyTensor(const interface::ITensor* src,
                                        interface::ITensor* dst) const {
  if (dst->CopyDataFrom(src) == kBandError) {
    BAND_REPORT_ERROR(error_reporter_,
                      "Tensor data copy failure. src name : %s, dst name : %s",
                      src ? src->GetName() : "null",
                      dst ? dst->GetName() : "null");
    return kBandError;
>>>>>>> c891676b
  }
  return absl::OkStatus();
}

int TensorRingBuffer::GetIndex(int handle) const { return handle % size_; }
}  // namespace band<|MERGE_RESOLUTION|>--- conflicted
+++ resolved
@@ -57,15 +57,9 @@
   return (handle >= 0) && (head_ - size_ <= handle) && (handle < head_);
 }
 
-<<<<<<< HEAD
-absl::Status TensorRingBuffer::GetTensorFromHandle(Interface::ITensor* dst,
+absl::Status TensorRingBuffer::GetTensorFromHandle(interface::ITensor* dst,
                                                    int tensor_index,
                                                    int handle) const {
-=======
-BandStatus TensorRingBuffer::GetTensorFromHandle(interface::ITensor* dst,
-                                                 int tensor_index,
-                                                 int handle) const {
->>>>>>> c891676b
   if (!IsTensorIndexValid(tensor_index)) {
     return absl::InternalError(absl::StrFormat(
         "GetTensorFromHandle: Invalid tensor index: %d.", tensor_index));
@@ -82,13 +76,8 @@
       tensors_[GetIndex(handle)][tensor_to_buffer_.at(tensor_index)], dst);
 }
 
-<<<<<<< HEAD
-absl::Status TensorRingBuffer::PutTensorToHandle(const Interface::ITensor* src,
+absl::Status TensorRingBuffer::PutTensorToHandle(const interface::ITensor* src,
                                                  int tensor_index, int handle) {
-=======
-BandStatus TensorRingBuffer::PutTensorToHandle(const interface::ITensor* src,
-                                               int tensor_index, int handle) {
->>>>>>> c891676b
   if (!IsTensorIndexValid(tensor_index)) {
     return absl::InternalError(absl::StrFormat(
         "PutTensorToHandle: Invalid tensor index: %d.", tensor_index));
@@ -105,13 +94,8 @@
       src, tensors_[GetIndex(handle)][tensor_to_buffer_.at(tensor_index)]);
 }
 
-<<<<<<< HEAD
 absl::Status TensorRingBuffer::GetTensorsFromHandle(
-    std::vector<Interface::ITensor*>& dst_tensors, int handle) const {
-=======
-BandStatus TensorRingBuffer::GetTensorsFromHandle(
     std::vector<interface::ITensor*>& dst_tensors, int handle) const {
->>>>>>> c891676b
   std::lock_guard<std::mutex> lock(head_mtx_);
   if (!IsHandleValid(handle)) {
     return absl::InternalError(absl::StrFormat(
@@ -121,13 +105,8 @@
   return CopyTensors(tensors_[GetIndex(handle)], dst_tensors);
 }
 
-<<<<<<< HEAD
 absl::Status TensorRingBuffer::PutTensorsToHandle(
-    const std::vector<Interface::ITensor*>& src_tensors, int handle) {
-=======
-BandStatus TensorRingBuffer::PutTensorsToHandle(
     const std::vector<interface::ITensor*>& src_tensors, int handle) {
->>>>>>> c891676b
   std::lock_guard<std::mutex> lock(head_mtx_);
   if (!IsHandleValid(handle)) {
     return absl::InternalError(absl::StrFormat(
@@ -138,15 +117,9 @@
   return CopyTensors(src_tensors, tensors_[GetIndex(handle)]);
 }
 
-<<<<<<< HEAD
 absl::Status TensorRingBuffer::CopyTensors(
-    const std::vector<Interface::ITensor*>& src_tensors,
-    std::vector<Interface::ITensor*>& dst_tensors) const {
-=======
-BandStatus TensorRingBuffer::CopyTensors(
     const std::vector<interface::ITensor*>& src_tensors,
     std::vector<interface::ITensor*>& dst_tensors) const {
->>>>>>> c891676b
   const int tensors_length = GetTensorsLength();
   if (src_tensors.size() != tensors_length ||
       dst_tensors.size() != tensors_length) {
@@ -164,23 +137,12 @@
   return absl::OkStatus();
 }
 
-<<<<<<< HEAD
-absl::Status TensorRingBuffer::CopyTensor(const Interface::ITensor* src,
-                                          Interface::ITensor* dst) const {
+absl::Status TensorRingBuffer::CopyTensor(const interface::ITensor* src,
+                                          interface::ITensor* dst) const {
   if (!dst->CopyDataFrom(src).ok()) {
     return absl::InternalError(absl::StrFormat(
         "Tensor data copy failure. src name : %s, dst name : %s",
         src ? src->GetName() : "null", dst ? dst->GetName() : "null"));
-=======
-BandStatus TensorRingBuffer::CopyTensor(const interface::ITensor* src,
-                                        interface::ITensor* dst) const {
-  if (dst->CopyDataFrom(src) == kBandError) {
-    BAND_REPORT_ERROR(error_reporter_,
-                      "Tensor data copy failure. src name : %s, dst name : %s",
-                      src ? src->GetName() : "null",
-                      dst ? dst->GetName() : "null");
-    return kBandError;
->>>>>>> c891676b
   }
   return absl::OkStatus();
 }
