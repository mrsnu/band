--- conflicted
+++ resolved
@@ -1,7 +1,6 @@
 #include "band/common.h"
 
-<<<<<<< HEAD
-namespace Band {
+namespace band {
 
 std::string GetName(BackendType backend_type) {
   switch (backend_type) {
@@ -210,10 +209,6 @@
   }
 }
 
-=======
-#include "common.h"
-namespace band {
->>>>>>> c891676b
 SubgraphKey::SubgraphKey() {}
 // special case - entire model subgraph
 SubgraphKey::SubgraphKey(ModelId model_id, WorkerId worker_id,
@@ -299,9 +294,4 @@
   auto hash_func = std::hash<int>();
   return hash_func(p.first) ^ hash_func(p.second.to_ullong());
 }
-<<<<<<< HEAD
-
-}  // namespace Band
-=======
-}  // namespace band
->>>>>>> c891676b
+}  // namespace band