// Copyright 2023 Seoul National University
//
// Licensed under the Apache License, Version 2.0 (the "License");
// you may not use this file except in compliance with the License.
// You may obtain a copy of the License at
//
//     http://www.apache.org/licenses/LICENSE-2.0
//
// Unless required by applicable law or agreed to in writing, software
// distributed under the License is distributed on an "AS IS" BASIS,
// WITHOUT WARRANTIES OR CONDITIONS OF ANY KIND, either express or implied.
// See the License for the specific language governing permissions and
// limitations under the License.

#include "band/common.h"

#include "band/logger.h"
#include "common.h"

namespace band {

template <>
size_t EnumLength<BackendType>() {
  return static_cast<size_t>(BackendType::kTfLite) + 1;
}

template <>
size_t EnumLength<SchedulerType>() {
  return static_cast<size_t>(SchedulerType::kThermal) + 1;
}

template <>
size_t EnumLength<CPUMaskFlag>() {
  return static_cast<size_t>(CPUMaskFlag::kPrimary) + 1;
}

template <>
size_t EnumLength<SubgraphPreparationType>() {
  return static_cast<size_t>(SubgraphPreparationType::kMergeUnitSubgraph) + 1;
}

template <>
size_t EnumLength<DataType>() {
  return static_cast<size_t>(DataType::kFloat64) + 1;
}

template <>
size_t EnumLength<BufferFormat>() {
  return static_cast<size_t>(BufferFormat::kRaw) + 1;
}

template <>
size_t EnumLength<BufferOrientation>() {
  return static_cast<size_t>(BufferOrientation::kLeftBottom) + 1;
}

template <>
size_t EnumLength<DeviceFlag>() {
  return static_cast<size_t>(DeviceFlag::kNPU) + 1;
}

template <>
size_t EnumLength<SensorFlag>() {
  return static_cast<size_t>(SensorFlag::kTarget) + 1;
}

template <>
size_t EnumLength<QuantizationType>() {
  return static_cast<size_t>(QuantizationType::kAffineQuantization) + 1;
}

template <>
const char* ToString(BackendType backend_type) {
  switch (backend_type) {
    case BackendType::kTfLite: {
      return "Tensorflow Lite";
    } break;
    default: {
      return "Unknown backend type";
    }
  }
}

template <>
const char* ToString(CPUMaskFlag cpu_mask_flag) {
  switch (cpu_mask_flag) {
    case CPUMaskFlag::kAll: {
      return "ALL";
    } break;
    case CPUMaskFlag::kLittle: {
      return "LITTLE";
    } break;
    case CPUMaskFlag::kBig: {
      return "BIG";
    } break;
    case CPUMaskFlag::kPrimary: {
      return "PRIMARY";
    } break;
    default: {
      return "Unknown CPU mask flag";
    }
  }
}

template <>
const char* ToString(SchedulerType scheduler_type) {
  switch (scheduler_type) {
    case SchedulerType::kFixedWorker: {
      return "fixed_worker";
    } break;
    case SchedulerType::kRoundRobin: {
      return "round_robin";
    } break;
    case SchedulerType::kRoundRobinIdle: {
      return "round_robin_idle";
    } break;
    case SchedulerType::kShortestExpectedLatency: {
      return "shortest_expected_latency";
    } break;
    case SchedulerType::kFixedWorkerGlobalQueue: {
      return "fixed_worker_global_queue";
    } break;
    case SchedulerType::kHeterogeneousEarliestFinishTime: {
      return "heterogeneous_earliest_finish_time";
    } break;
    case SchedulerType::kLeastSlackTimeFirst: {
      return "least_slack_time_first";
    } break;
    case SchedulerType::kHeterogeneousEarliestFinishTimeReserved: {
      return "heterogeneous_earliest_finish_time_reserved";
    } break;
    case SchedulerType::kThermal: {
      return "thermal";
    } break;
    default: {
      return "Unknown scheduler type";
    } break;
  }
}

template <>
const char* ToString(SubgraphPreparationType subgraph_preparation_type) {
  switch (subgraph_preparation_type) {
    case SubgraphPreparationType::kNoFallbackSubgraph: {
      return "no_fallback_subgraph";
    } break;
    case SubgraphPreparationType::kFallbackPerWorker: {
      return "fallback_per_worker";
    } break;
    case SubgraphPreparationType::kUnitSubgraph: {
      return "unit_subgraph";
    } break;
    case SubgraphPreparationType::kMergeUnitSubgraph: {
      return "merge_unit_subgraph";
    } break;
    default: {
      return "Unknown subgraph preparation type";
    } break;
  }
}

template <>
const char* ToString(DataType data_type) {
  switch (data_type) {
    case DataType::kNoType: {
      return "NoType";
    } break;
    case DataType::kFloat32: {
      return "Float32";
    } break;
    case DataType::kInt16: {
      return "Int16";
    } break;
    case DataType::kInt32: {
      return "Int32";
    } break;
    case DataType::kUInt8: {
      return "UInt8";
    } break;
    case DataType::kInt8: {
      return "Int8";
    } break;
    case DataType::kInt64: {
      return "Int64";
    } break;
    case DataType::kBool: {
      return "Bool";
    } break;
    case DataType::kComplex64: {
      return "Complex64";
    } break;
    case DataType::kString: {
      return "String";
    } break;
    case DataType::kFloat16: {
      return "Float16";
    } break;
    case DataType::kFloat64: {
      return "Float64";
    } break;
    default: {
      return "Unknown data type";
    } break;
  }
}

template <>
const char* ToString(DeviceFlag device_flag) {
  switch (device_flag) {
    case DeviceFlag::kCPU: {
      return "CPU";
    } break;
    case DeviceFlag::kGPU: {
      return "GPU";
    } break;
    case DeviceFlag::kDSP: {
      return "DSP";
    } break;
    case DeviceFlag::kNPU: {
      return "NPU";
    } break;
    default: {
      return "Unknown device flag";
    } break;
  }
}

template <>
<<<<<<< HEAD
const char* ToString(SensorFlag sensor_flag) {
  switch (sensor_flag) {
    case SensorFlag::kCPU: {
      return "CPU";
    } break;
    case SensorFlag::kGPU: {
      return "GPU";
    } break;
    case SensorFlag::kDSP: {
      return "DSP";
    } break;
    case SensorFlag::kNPU: {
      return "NPU";
    } break;
    case SensorFlag::kTarget: {
      return "Target";
    } break;
    default: {
      return "Unknown sensor flag";
    } break;
  }
=======
const char* ToString(QuantizationType type) {
  switch (type) {
    case QuantizationType::kNoQuantization: {
      return "NoQuantization";
    } break;
    case QuantizationType::kAffineQuantization: {
      return "AffineQuantization";
    } break;
    default: {
      return "Unknown quantization type";
    } break;
  }
  BAND_LOG_PROD(BAND_LOG_ERROR, "Unknown quantization type: %d", type);
  return "Unknown quantization type";
>>>>>>> c06cb4ce
}

template <>
const char* ToString(JobStatus job_status) {
  switch (job_status) {
    case JobStatus::kEnqueueFailed: {
      return "EnqueueFailed";
    } break;
    case JobStatus::kQueued: {
      return "Queued";
    } break;
    case JobStatus::kSuccess: {
      return "Success";
    } break;
    case JobStatus::kSLOViolation: {
      return "SLOViolation";
    } break;
    case JobStatus::kInputCopyFailure: {
      return "InputCopyFailure";
    } break;
    case JobStatus::kOutputCopyFailure: {
      return "OutputCopyFailure";
    } break;
    case JobStatus::kInvokeFailure: {
      return "InvokeFailure";
    } break;
  }
  BAND_LOG_PROD(BAND_LOG_ERROR, "Unknown job status: %d", job_status);
  return "Unknown job status";
}

template <>
const char* ToString(BufferFormat format_type) {
  switch (format_type) {
    case BufferFormat::kGrayScale: {
      return "GrayScale";
    } break;
    case BufferFormat::kRGB: {
      return "RGB";
    } break;
    case BufferFormat::kRGBA: {
      return "RGBA";
    } break;
    case BufferFormat::kYV12: {
      return "YV12";
    } break;
    case BufferFormat::kYV21: {
      return "YV21";
    } break;
    case BufferFormat::kNV21: {
      return "NV21";
    } break;
    case BufferFormat::kNV12: {
      return "NV12";
    } break;
    case BufferFormat::kRaw: {
      return "Raw";
    } break;
    default: {
      return "Unknown format type";
    }
  }
}

template <>
const char* ToString(BufferOrientation format_type) {
  switch (format_type) {
    case BufferOrientation::kTopLeft: {
      return "TopLeft";
    } break;
    case BufferOrientation::kTopRight: {
      return "TopRight";
    } break;
    case BufferOrientation::kBottomRight: {
      return "BottomRight";
    } break;
    case BufferOrientation::kBottomLeft: {
      return "BottomLeft";
    } break;
    case BufferOrientation::kLeftTop: {
      return "LeftTop";
    } break;
    case BufferOrientation::kRightTop: {
      return "RightTop";
    } break;
    case BufferOrientation::kRightBottom: {
      return "RightBottom";
    } break;
    case BufferOrientation::kLeftBottom: {
      return "LeftBottom";
    } break;
    default: {
      return "Unknown format type";
    } break;
  }
}

size_t GetDataTypeBytes(DataType type) {
  switch (type) {
    case DataType::kNoType:
      return 0;
    case DataType::kFloat32:
      return sizeof(float);
    case DataType::kInt32:
      return sizeof(int32_t);
    case DataType::kUInt8:
      return sizeof(uint8_t);
    case DataType::kInt8:
      return sizeof(int8_t);
    case DataType::kInt16:
      return sizeof(int16_t);
    case DataType::kInt64:
      return sizeof(int64_t);
    case DataType::kString:
      return sizeof(char);
    case DataType::kBool:
      return sizeof(bool);
    case DataType::kComplex64:
      return sizeof(double);
    case DataType::kFloat16:
      return sizeof(float) / 2;
    case DataType::kFloat64:
      return sizeof(double);
    default:
      break;
  }

  BAND_LOG_PROD(BAND_LOG_WARNING, "Unsupported data type : %s", ToString(type));
  return 0;
}

std::ostream& operator<<(std::ostream& os, const JobStatus& status) {
  switch (status) {
    case JobStatus::kEnqueueFailed: {
      return os << "EnqueueFailed";
    } break;
    case JobStatus::kQueued: {
      return os << "Queued";
    } break;
    case JobStatus::kSuccess: {
      return os << "Success";
    } break;
    case JobStatus::kSLOViolation: {
      return os << "SLOViolation";
    } break;
    case JobStatus::kInputCopyFailure: {
      return os << "InputCopyFailure";
    } break;
    case JobStatus::kOutputCopyFailure: {
      return os << "OutputCopyFailure";
    } break;
    case JobStatus::kInvokeFailure: {
      return os << "InvokeFailure";
    } break;
  }
  BAND_LOG_PROD(BAND_LOG_ERROR, "Unknown job status: %d", status);
  return os;
}

SubgraphKey::SubgraphKey() {}
// special case - entire model subgraph
SubgraphKey::SubgraphKey(ModelId model_id, WorkerId worker_id,
                         std::set<int> unit_indices_set)
    : model_id(model_id), worker_id(worker_id) {
  for (int unit_index : unit_indices_set) {
    unit_indices.set(unit_index);
  }
}

bool SubgraphKey::operator<(const SubgraphKey& key) const {
  if (model_id != key.GetModelId()) {
    return model_id < key.GetModelId();
  }

  if (worker_id != key.GetWorkerId()) {
    return worker_id < key.GetWorkerId();
  }

  for (int i = 255; i >= 0; i--) {
    if (unit_indices[i] ^ key.unit_indices[i]) return key.unit_indices[i];
  }
  return false;
}

bool SubgraphKey::operator==(const SubgraphKey& key) const {
  return (model_id == key.GetModelId()) && (worker_id == key.GetWorkerId()) &&
         (unit_indices == key.unit_indices);
}

bool SubgraphKey::operator!=(const SubgraphKey& key) const {
  return !(*this == key);
}

std::string IndexSetToString(const std::set<int>& indices) {
  std::string result;
  if (indices.size()) {
    for (const int& index : indices) {
      result += std::to_string(index) + ",";
    }
    result.pop_back();
  }
  return result;
}

const BitMask& SubgraphKey::GetUnitIndices() const { return unit_indices; }

std::set<int> SubgraphKey::GetUnitIndicesSet() const {
  std::set<int> indices;
  for (size_t i = 0; i < unit_indices.size(); i++) {
    if (unit_indices.test(i)) {
      indices.insert(i);
    }
  }
  return indices;
}

std::string SubgraphKey::GetUnitIndicesString() const {
  return IndexSetToString(GetUnitIndicesSet());
}

std::string SubgraphKey::ToString() const {
  return "Model id " + std::to_string(model_id) + " Worker id " +
         std::to_string(worker_id) + " Unit indices (" +
         GetUnitIndicesString() + ")";
}

bool SubgraphKey::IsValid() const {
  return (model_id != -1) && (worker_id != -1);
}

std::size_t SubgraphHash::operator()(const SubgraphKey& p) const {
  auto hash_func = std::hash<int>();
  std::size_t hash = hash_func(p.GetModelId()) ^ hash_func(p.GetWorkerId());

  auto hash_set = [hash_func, &hash](const std::set<int>& set) {
    for (int e : set) hash ^= hash_func(e);
  };

  hash_set(p.GetUnitIndicesSet());

  return hash;
}

std::string Job::ToJson() const {
  std::string expected_therm_string = "";
  for (auto& pair : expected_thermal) {
    expected_therm_string += "\"" + std::string(ToString(pair.first)) +
                             "\":" + std::to_string(pair.second) + ",";
  }
  expected_therm_string.pop_back();

  std::string profiled_therm_string = "";
  for (auto& pair : profiled_thermal) {
    profiled_therm_string += "\"" + std::string(ToString(pair.first)) +
                             "\":" + std::to_string(pair.second) + ",";
  }
  profiled_therm_string.pop_back();

  return "{\"enqueue_time\":" + std::to_string(enqueue_time) +
         ",\"invoke_time\":" + std::to_string(invoke_time) +
         ",\"end_time\":" + std::to_string(end_time) +
         ",\"profiled_execution_time\":" +
         std::to_string(profiled_execution_time) +
         ",\"expected_execution_time\":" +
         std::to_string(expected_execution_time) +
         ",\"expected_latency\":" + std::to_string(expected_latency) +
         ",\"profiled_latency\":" + std::to_string(profiled_latency) +
         ",\"slo_us\":" + std::to_string(slo_us) +
         ",\"model_id\":" + std::to_string(model_id) +
         (model_fname != "" ? ",\"model_fname\":" + model_fname : "") +
         ",\"unit_indices\": \"" + subgraph_key.GetUnitIndicesString() + "\"" +
         ",\"job_id\":" + std::to_string(job_id) +
         ",\"expected_therm\":" + "{" + expected_therm_string + "}" +
         ",\"profiled_therm\":" + "{" + profiled_therm_string + "}" + "}";
}

}  // namespace band<|MERGE_RESOLUTION|>--- conflicted
+++ resolved
@@ -226,7 +226,6 @@
 }
 
 template <>
-<<<<<<< HEAD
 const char* ToString(SensorFlag sensor_flag) {
   switch (sensor_flag) {
     case SensorFlag::kCPU: {
@@ -248,22 +247,6 @@
       return "Unknown sensor flag";
     } break;
   }
-=======
-const char* ToString(QuantizationType type) {
-  switch (type) {
-    case QuantizationType::kNoQuantization: {
-      return "NoQuantization";
-    } break;
-    case QuantizationType::kAffineQuantization: {
-      return "AffineQuantization";
-    } break;
-    default: {
-      return "Unknown quantization type";
-    } break;
-  }
-  BAND_LOG_PROD(BAND_LOG_ERROR, "Unknown quantization type: %d", type);
-  return "Unknown quantization type";
->>>>>>> c06cb4ce
 }
 
 template <>
