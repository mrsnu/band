#include "band/common.h"

#include "band/logger.h"

namespace band {

<<<<<<< HEAD
template <>
size_t GetSize<CPUMaskFlags>() {
  return static_cast<size_t>(CPUMaskFlags::Primary) + 1;
}

template <>
size_t GetSize<SchedulerType>() {
  return static_cast<size_t>(
             SchedulerType::HeterogeneousEarliestFinishTimeReserved) +
         1;
}

template <>
size_t GetSize<SubgraphPreparationType>() {
  return static_cast<size_t>(SubgraphPreparationType::MergeUnitSubgraph) + 1;
}

template <>
size_t GetSize<DataType>() {
  return static_cast<size_t>(DataType::Float64) + 1;
}

template <>
size_t GetSize<BufferFormat>() {
  return static_cast<size_t>(BufferFormat::Raw) + 1;
}

template <>
size_t GetSize<BufferOrientation>() {
  return static_cast<size_t>(BufferOrientation::LeftBottom) + 1;
}

template <>
size_t GetSize<DeviceFlags>() {
  return static_cast<size_t>(DeviceFlags::NPU) + 1;
}

std::string GetName(BackendType backend_type) {
=======
std::string ToString(BackendType backend_type) {
>>>>>>> 15b131df
  switch (backend_type) {
    case BackendType::kBandTfLite: {
      return "Tensorflow Lite";
    } break;
    default: {
      return "Unknown backend type";
    }
  }
}

std::string ToString(CPUMaskFlag cpu_mask_flags) {
  switch (cpu_mask_flags) {
    case CPUMaskFlag::kBandAll: {
      return "ALL";
    } break;
    case CPUMaskFlag::kBandLittle: {
      return "LITTLE";
    } break;
    case CPUMaskFlag::kBandBig: {
      return "BIG";
    } break;
    case CPUMaskFlag::kBandPrimary: {
      return "PRIMARY";
    } break;
    default: {
      return "Unknown CPU mask flag";
    }
  }
}

std::string ToString(SchedulerType scheduler_type) {
  switch (scheduler_type) {
    case SchedulerType::kBandFixedWorker: {
      return "fixed_worker";
    } break;
    case SchedulerType::kBandRoundRobin: {
      return "round_robin";
    } break;
    case SchedulerType::kBandShortestExpectedLatency: {
      return "shortest_expected_latency";
    } break;
    case SchedulerType::kBandFixedWorkerGlobalQueue: {
      return "fixed_worker_global_queue";
    } break;
    case SchedulerType::kBandHeterogeneousEarliestFinishTime: {
      return "heterogeneous_earliest_finish_time";
    } break;
    case SchedulerType::kBandLeastSlackTimeFirst: {
      return "least_slack_time_first";
    } break;
    case SchedulerType::kBandHeterogeneousEarliestFinishTimeReserved: {
      return "heterogeneous_earliest_finish_time_reserved";
    } break;
    default : {
      return "Unknown scheduler type";
    } break;
  }
<<<<<<< HEAD
  BAND_LOG_PROD(BAND_LOG_ERROR, "Unknown scheduler type: %d", scheduler_type);
  return "Unknown scheduler type";
}

template <>
SchedulerType FromString(std::string str) {
  for (int i = 0; i < GetSize<SchedulerType>(); i++) {
    SchedulerType type = static_cast<SchedulerType>(i);
    if (GetName(type) == str) {
      return type;
    }
  }
  BAND_LOG_PROD(BAND_LOG_ERROR,
                "Unknown scheduler type: %s. Fallback to fixed worker",
                str.c_str());
  return SchedulerType::FixedWorker;
=======
>>>>>>> 15b131df
}

std::string ToString(SubgraphPreparationType subgraph_preparation_type) {
  switch (subgraph_preparation_type) {
    case SubgraphPreparationType::kBandNoFallbackSubgraph: {
      return "no_fallback_subgraph";
    } break;
    case SubgraphPreparationType::kBandFallbackPerWorker: {
      return "fallback_per_worker";
    } break;
    case SubgraphPreparationType::kBandUnitSubgraph: {
      return "unit_subgraph";
    } break;
    case SubgraphPreparationType::kBandMergeUnitSubgraph: {
      return "merge_unit_subgraph";
    } break;
    default : {
      return "Unknown subgraph preparation type";
    } break;
  }
}

std::string ToString(DataType data_type) {
  switch (data_type) {
    case DataType::kBandNoType: {
      return "NoType";
    } break;
    case DataType::kBandFloat32: {
      return "Float32";
    } break;
    case DataType::kBandInt16: {
      return "Int16";
    } break;
    case DataType::kBandInt32: {
      return "Int32";
    } break;
    case DataType::kBandUInt8: {
      return "UInt8";
    } break;
    case DataType::kBandInt8: {
      return "Int8";
    } break;
    case DataType::kBandInt64: {
      return "Int64";
    } break;
    case DataType::kBandBool: {
      return "Bool";
    } break;
    case DataType::kBandComplex64: {
      return "Complex64";
    } break;
    case DataType::kBandString: {
      return "String";
    } break;
    case DataType::kBandFloat16: {
      return "Float16";
    } break;
    case DataType::kBandFloat64: {
      return "Float64";
    } break;
    default : {
      return "Unknown data type";
    } break;
  }
}

<<<<<<< HEAD
template <>
DataType FromString(std::string str) {
  for (int i = 0; i < GetSize<DataType>(); i++) {
    DataType type = static_cast<DataType>(i);
    if (GetName(type) == str) {
      return type;
    }
  }
  BAND_LOG_PROD(BAND_LOG_ERROR, "Unknown data type: %s. Fallback to Float64",
                str.c_str());
  return DataType::Float64;
}

std::string GetName(BufferFormat format_type) {
  switch (format_type) {
    case BufferFormat::GrayScale: {
      return "GRAYSCALE";
    } break;
    case BufferFormat::RGB: {
      return "RGB";
    } break;
    case BufferFormat::RGBA: {
      return "RGBA";
    } break;
    case BufferFormat::YV12: {
      return "YV12";
    } break;
    case BufferFormat::YV21: {
      return "YV21";
    } break;
    case BufferFormat::NV21: {
      return "NV21";
    } break;
    case BufferFormat::NV12: {
      return "NV12";
    } break;
    case BufferFormat::Raw: {
      return "CUSTOM";
    } break;
  }
  BAND_LOG_PROD(BAND_LOG_ERROR, "Unknown format type: %d", format_type);
  return "Unknown format type";
}

template <>
BufferFormat FromString(std::string str) {
  for (int i = 0; i < GetSize<BufferFormat>(); i++) {
    BufferFormat type = static_cast<BufferFormat>(i);
    if (GetName(type) == str) {
      return type;
    }
  }
  BAND_LOG_PROD(BAND_LOG_ERROR, "Unknown format type: %s. Fallback to Custom",
                str.c_str());
  return BufferFormat::Raw;
}

std::string GetName(BufferOrientation format_type) {
  switch (format_type) {
    case BufferOrientation::TopLeft: {
      return "TOP_LEFT";
    } break;
    case BufferOrientation::TopRight: {
      return "TOP_RIGHT";
    } break;
    case BufferOrientation::BottomRight: {
      return "BOTTOM_RIGHT";
    } break;
    case BufferOrientation::BottomLeft: {
      return "BOTTOM_LEFT";
    } break;
    case BufferOrientation::LeftTop: {
      return "LEFT_TOP";
    } break;
    case BufferOrientation::RightTop: {
      return "RIGHT_TOP";
    } break;
    case BufferOrientation::RightBottom: {
      return "RIGHT_BOTTOM";
    } break;
    case BufferOrientation::LeftBottom: {
      return "LEFT_BOTTOM";
    } break;
  }
  BAND_LOG_PROD(BAND_LOG_ERROR, "Unknown format type: %d", format_type);
  return "Unknown format type";
}

template <>
BufferOrientation FromString(std::string str) {
  for (int i = 0; i < GetSize<BufferOrientation>(); i++) {
    BufferOrientation type = static_cast<BufferOrientation>(i);
    if (GetName(type) == str) {
      return type;
    }
  }
  BAND_LOG_PROD(BAND_LOG_ERROR,
                "Unknown format type: %s. Fallback to LeftBottom", str.c_str());
  return BufferOrientation::LeftBottom;
}

std::string GetName(DeviceFlags device_flags) {
=======
std::string ToString(DeviceFlag device_flags) {
>>>>>>> 15b131df
  switch (device_flags) {
    case DeviceFlag::kBandCPU: {
      return "CPU";
    } break;
    case DeviceFlag::kBandGPU: {
      return "GPU";
    } break;
    case DeviceFlag::kBandDSP: {
      return "DSP";
    } break;
    case DeviceFlag::kBandNPU: {
      return "NPU";
    } break;
    default : {
      return "Unknown device flag";
    } break;
  }
}

std::string ToString(JobStatus job_status) {
  switch (job_status) {
    case JobStatus::kEnqueueFailed: {
      return "EnqueueFailed";
    } break;
    case JobStatus::kQueued: {
      return "Queued";
    } break;
    case JobStatus::kSuccess: {
      return "Success";
    } break;
    case JobStatus::kSLOViolation: {
      return "SLOViolation";
    } break;
    case JobStatus::kInputCopyFailure: {
      return "InputCopyFailure";
    } break;
    case JobStatus::kOutputCopyFailure: {
      return "OutputCopyFailure";
    } break;
    case JobStatus::kInvokeFailure: {
      return "InvokeFailure";
    } break;
  }
  BAND_LOG_PROD(BAND_LOG_ERROR, "Unknown job status: %d", job_status);
  return "Unknown job status";
}

template <>
SchedulerType FromString(std::string str) {
  for (int i = 0; i < SchedulerType::kBandNumSchedulerType; i++) {
    SchedulerType type = static_cast<SchedulerType>(i);
    if (ToString(type) == str) {
      return type;
    }
  }
  BAND_LOG_PROD(BAND_LOG_ERROR,
                "Unknown scheduler type: %s. Fallback to fixed worker",
                str.c_str());
  return SchedulerType::kBandFixedWorker;
}

template <>
SubgraphPreparationType FromString(std::string str) {
  for (int i = 0; i < SubgraphPreparationType::kBandNumSubgraphPreparationType; i++) {
    SubgraphPreparationType type = static_cast<SubgraphPreparationType>(i);
    if (ToString(type) == str) {
      return type;
    }
  }
  BAND_LOG_PROD(
      BAND_LOG_ERROR,
      "Unknown subgraph preparation type: %s. Fallback to no_fallback_subgraph",
      str.c_str());
  return SubgraphPreparationType::kBandNoFallbackSubgraph;
}

template <>
DataType FromString(std::string str) {
  for (int i = 0; i < DataType::kBandNumDataType; i++) {
    DataType type = static_cast<DataType>(i);
    if (ToString(type) == str) {
      return type;
    }
  }
  BAND_LOG_PROD(BAND_LOG_ERROR, "Unknown data type: %s. Fallback to Float64",
                str.c_str());
  return DataType::kBandFloat64;
}

template <>
DeviceFlag FromString(std::string str) {
  for (int i = 0; i < kBandNumDeviceFlag; i++) {
    DeviceFlag flag = static_cast<DeviceFlag>(i);
    if (ToString(flag) == str) {
      return flag;
    }
  }
  BAND_LOG_PROD(BAND_LOG_ERROR, "Unknown device flag: %s. Fallback to CPU",
                str.c_str());
  return DeviceFlag::kBandCPU;
}

std::ostream& operator<<(std::ostream& os, const JobStatus& status) {
  switch (status) {
    case JobStatus::kEnqueueFailed: {
      return os << "EnqueueFailed";
    } break;
    case JobStatus::kQueued: {
      return os << "Queued";
    } break;
    case JobStatus::kSuccess: {
      return os << "Success";
    } break;
    case JobStatus::kSLOViolation: {
      return os << "SLOViolation";
    } break;
    case JobStatus::kInputCopyFailure: {
      return os << "InputCopyFailure";
    } break;
    case JobStatus::kOutputCopyFailure: {
      return os << "OutputCopyFailure";
    } break;
    case JobStatus::kInvokeFailure: {
      return os << "InvokeFailure";
    } break;
  }
  BAND_LOG_PROD(BAND_LOG_ERROR, "Unknown job status: %d", status);
  return os;
}

SubgraphKey::SubgraphKey() {}
// special case - entire model subgraph
SubgraphKey::SubgraphKey(ModelId model_id, WorkerId worker_id,
                         std::set<int> unit_indices_set)
    : model_id(model_id), worker_id(worker_id) {
  for (int unit_index : unit_indices_set) {
    unit_indices.set(unit_index);
  }
}

bool SubgraphKey::operator<(const SubgraphKey& key) const {
  if (model_id != key.GetModelId()) {
    return model_id < key.GetModelId();
  }

  if (worker_id != key.GetWorkerId()) {
    return worker_id < key.GetWorkerId();
  }

  return unit_indices.to_ullong() < key.unit_indices.to_ullong();
}

bool SubgraphKey::operator==(const SubgraphKey& key) const {
  return (model_id == key.GetModelId()) && (worker_id == key.GetWorkerId()) &&
         (unit_indices == key.unit_indices);
}

bool SubgraphKey::operator!=(const SubgraphKey& key) const {
  return !(*this == key);
}

std::string IndexSetToString(const std::set<int>& indices) {
  std::string result;
  if (indices.size()) {
    for (const int& index : indices) {
      result += std::to_string(index) + ",";
    }
    result.pop_back();
  }
  return result;
}

const BitMask& SubgraphKey::GetUnitIndices() const { return unit_indices; }

std::set<int> SubgraphKey::GetUnitIndicesSet() const {
  std::set<int> indices;
  for (size_t i = 0; i < unit_indices.size(); i++) {
    if (unit_indices.test(i)) {
      indices.insert(i);
    }
  }
  return indices;
}

std::string SubgraphKey::GetUnitIndicesString() const {
  return IndexSetToString(GetUnitIndicesSet());
}

std::string SubgraphKey::ToString() const {
  return "Model id " + std::to_string(model_id) + " Worker id " +
         std::to_string(worker_id) + " Unit indices (" +
         GetUnitIndicesString() + ")";
}

bool SubgraphKey::IsValid() const {
  return (model_id != -1) && (worker_id != -1);
}

std::size_t SubgraphHash::operator()(const SubgraphKey& p) const {
  auto hash_func = std::hash<int>();
  std::size_t hash = hash_func(p.GetModelId()) ^ hash_func(p.GetWorkerId());

  auto hash_set = [hash_func, &hash](const std::set<int>& set) {
    for (int e : set) hash ^= hash_func(e);
  };

  hash_set(p.GetUnitIndicesSet());

  return hash;
}

std::string Job::ToJson() const {
  return "{\"enqueue_time\":" + std::to_string(enqueue_time) +
         ",\"invoke_time\":" + std::to_string(invoke_time) +
         ",\"end_time\":" + std::to_string(end_time) +
         ",\"profiled_execution_time\":" +
         std::to_string(profiled_execution_time) +
         ",\"expected_execution_time\":" +
         std::to_string(expected_execution_time) +
         ",\"expected_latency\":" + std::to_string(expected_latency) +
         ",\"slo_us\":" + std::to_string(slo_us) +
         ",\"model_id\":" + std::to_string(model_id) +
         (model_fname != "" ? ",\"model_fname\":" + model_fname : "") +
         ",\"unit_indices\":" + subgraph_key.GetUnitIndicesString() +
         ",\"job_id\":" + std::to_string(job_id) + "}";
}

std::size_t JobIdBitMaskHash::operator()(
    const std::pair<int, BitMask>& p) const {
  auto hash_func = std::hash<int>();
  return hash_func(p.first) ^ hash_func(p.second.to_ullong());
}
}  // namespace band<|MERGE_RESOLUTION|>--- conflicted
+++ resolved
@@ -4,48 +4,7 @@
 
 namespace band {
 
-<<<<<<< HEAD
-template <>
-size_t GetSize<CPUMaskFlags>() {
-  return static_cast<size_t>(CPUMaskFlags::Primary) + 1;
-}
-
-template <>
-size_t GetSize<SchedulerType>() {
-  return static_cast<size_t>(
-             SchedulerType::HeterogeneousEarliestFinishTimeReserved) +
-         1;
-}
-
-template <>
-size_t GetSize<SubgraphPreparationType>() {
-  return static_cast<size_t>(SubgraphPreparationType::MergeUnitSubgraph) + 1;
-}
-
-template <>
-size_t GetSize<DataType>() {
-  return static_cast<size_t>(DataType::Float64) + 1;
-}
-
-template <>
-size_t GetSize<BufferFormat>() {
-  return static_cast<size_t>(BufferFormat::Raw) + 1;
-}
-
-template <>
-size_t GetSize<BufferOrientation>() {
-  return static_cast<size_t>(BufferOrientation::LeftBottom) + 1;
-}
-
-template <>
-size_t GetSize<DeviceFlags>() {
-  return static_cast<size_t>(DeviceFlags::NPU) + 1;
-}
-
-std::string GetName(BackendType backend_type) {
-=======
 std::string ToString(BackendType backend_type) {
->>>>>>> 15b131df
   switch (backend_type) {
     case BackendType::kBandTfLite: {
       return "Tensorflow Lite";
@@ -103,25 +62,6 @@
       return "Unknown scheduler type";
     } break;
   }
-<<<<<<< HEAD
-  BAND_LOG_PROD(BAND_LOG_ERROR, "Unknown scheduler type: %d", scheduler_type);
-  return "Unknown scheduler type";
-}
-
-template <>
-SchedulerType FromString(std::string str) {
-  for (int i = 0; i < GetSize<SchedulerType>(); i++) {
-    SchedulerType type = static_cast<SchedulerType>(i);
-    if (GetName(type) == str) {
-      return type;
-    }
-  }
-  BAND_LOG_PROD(BAND_LOG_ERROR,
-                "Unknown scheduler type: %s. Fallback to fixed worker",
-                str.c_str());
-  return SchedulerType::FixedWorker;
-=======
->>>>>>> 15b131df
 }
 
 std::string ToString(SubgraphPreparationType subgraph_preparation_type) {
@@ -188,7 +128,6 @@
   }
 }
 
-<<<<<<< HEAD
 template <>
 DataType FromString(std::string str) {
   for (int i = 0; i < GetSize<DataType>(); i++) {
@@ -290,10 +229,7 @@
   return BufferOrientation::LeftBottom;
 }
 
-std::string GetName(DeviceFlags device_flags) {
-=======
 std::string ToString(DeviceFlag device_flags) {
->>>>>>> 15b131df
   switch (device_flags) {
     case DeviceFlag::kBandCPU: {
       return "CPU";
