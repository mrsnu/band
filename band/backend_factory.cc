#include "band/backend_factory.h"

#include <mutex>

#include "band/logger.h"

namespace band {
using namespace interface;

#ifdef BAND_TFLITE
#ifdef _WIN32
extern bool TfLiteRegisterCreators();
#else
__attribute__((weak)) extern bool TfLiteRegisterCreators() { return false; }
#endif
#endif

// Expected process

void RegisterBackendInternal() {
  static std::once_flag g_flag;
  std::call_once(g_flag, [] {
#ifdef BAND_TFLITE
    if (TfLiteRegisterCreators()) {
      BAND_LOG_INTERNAL(BAND_LOG_INFO, "Register TFL backend");
    } else {
      BAND_LOG_INTERNAL(BAND_LOG_ERROR, "Failed to register TFL backend");
    }
#else
    BAND_LOG_INTERNAL(BAND_LOG_INFO, "TFL backend is disabled.");
#endif
  });
}

<<<<<<< HEAD
std::map<BandBackendType,
         std::shared_ptr<Creator<IModelExecutor, ModelId, WorkerId,
                                 BandDeviceFlags, CpuSet, int>>>
=======
std::map<BackendType, std::shared_ptr<Creator<IModelExecutor, ModelId,
                                                  WorkerId, DeviceFlags>>>
>>>>>>> b1083db1
    BackendFactory::model_executor_creators_ = {};
std::map<BackendType, std::shared_ptr<Creator<IModel, ModelId>>>
    BackendFactory::model_creators_ = {};
std::map<BackendType, std::shared_ptr<Creator<IBackendUtil>>>
    BackendFactory::util_creators_ = {};

IModelExecutor* BackendFactory::CreateModelExecutor(
<<<<<<< HEAD
    BandBackendType backend, ModelId model_id, WorkerId worker_id,
    BandDeviceFlags device_flag, CpuSet thread_affinity_mask, int num_threads) {
=======
    BackendType backend, ModelId model_id, WorkerId worker_id,
    DeviceFlags device_flag) {
>>>>>>> b1083db1
  RegisterBackendInternal();
  auto it = model_executor_creators_.find(backend);
  return it != model_executor_creators_.end()
             ? it->second->Create(model_id, worker_id, device_flag,
                                  thread_affinity_mask, num_threads)
             : nullptr;
}

IModel* BackendFactory::CreateModel(BackendType backend, ModelId id) {
  RegisterBackendInternal();
  auto it = model_creators_.find(backend);
  return it != model_creators_.end() ? it->second->Create(id) : nullptr;
}

IBackendUtil* BackendFactory::GetBackendUtil(BackendType backend) {
  RegisterBackendInternal();
  auto it = util_creators_.find(backend);
  return it != util_creators_.end() ? it->second->Create() : nullptr;
}

std::vector<BackendType> BackendFactory::GetAvailableBackends() {
  RegisterBackendInternal();
  // assume static creators are all valid - after instantiation to reach here
  std::vector<BackendType> valid_backends;

  for (auto type_model_executor_creator : model_executor_creators_) {
    valid_backends.push_back(type_model_executor_creator.first);
  }

  return valid_backends;
}

void BackendFactory::RegisterBackendCreators(
<<<<<<< HEAD
    BandBackendType backend,
    Creator<IModelExecutor, ModelId, WorkerId, BandDeviceFlags, CpuSet, int>*
=======
    BackendType backend,
    Creator<IModelExecutor, ModelId, WorkerId, DeviceFlags>*
>>>>>>> b1083db1
        model_executor_creator,
    Creator<IModel, ModelId>* model_creator,
    Creator<IBackendUtil>* util_creator) {
  model_executor_creators_[backend] = std::shared_ptr<
<<<<<<< HEAD
      Creator<IModelExecutor, ModelId, WorkerId, BandDeviceFlags, CpuSet, int>>(
=======
      Creator<IModelExecutor, ModelId, WorkerId, DeviceFlags>>(
>>>>>>> b1083db1
      model_executor_creator);
  model_creators_[backend] =
      std::shared_ptr<Creator<IModel, ModelId>>(model_creator);
  util_creators_[backend] =
      std::shared_ptr<Creator<IBackendUtil>>(util_creator);
}
}  // namespace band<|MERGE_RESOLUTION|>--- conflicted
+++ resolved
@@ -32,14 +32,8 @@
   });
 }
 
-<<<<<<< HEAD
-std::map<BandBackendType,
-         std::shared_ptr<Creator<IModelExecutor, ModelId, WorkerId,
-                                 BandDeviceFlags, CpuSet, int>>>
-=======
-std::map<BackendType, std::shared_ptr<Creator<IModelExecutor, ModelId,
-                                                  WorkerId, DeviceFlags>>>
->>>>>>> b1083db1
+std::map<BackendType, std::shared_ptr<Creator<IModelExecutor, ModelId, WorkerId,
+                                              DeviceFlags, CpuSet, int>>>
     BackendFactory::model_executor_creators_ = {};
 std::map<BackendType, std::shared_ptr<Creator<IModel, ModelId>>>
     BackendFactory::model_creators_ = {};
@@ -47,20 +41,15 @@
     BackendFactory::util_creators_ = {};
 
 IModelExecutor* BackendFactory::CreateModelExecutor(
-<<<<<<< HEAD
-    BandBackendType backend, ModelId model_id, WorkerId worker_id,
-    BandDeviceFlags device_flag, CpuSet thread_affinity_mask, int num_threads) {
-=======
     BackendType backend, ModelId model_id, WorkerId worker_id,
-    DeviceFlags device_flag) {
->>>>>>> b1083db1
+    DeviceFlags device_flag, CpuSet thread_affinity_mask, int num_threads) {
   RegisterBackendInternal();
   auto it = model_executor_creators_.find(backend);
   return it != model_executor_creators_.end()
              ? it->second->Create(model_id, worker_id, device_flag,
                                   thread_affinity_mask, num_threads)
              : nullptr;
-}
+}  // namespace band
 
 IModel* BackendFactory::CreateModel(BackendType backend, ModelId id) {
   RegisterBackendInternal();
@@ -87,22 +76,13 @@
 }
 
 void BackendFactory::RegisterBackendCreators(
-<<<<<<< HEAD
-    BandBackendType backend,
-    Creator<IModelExecutor, ModelId, WorkerId, BandDeviceFlags, CpuSet, int>*
-=======
     BackendType backend,
-    Creator<IModelExecutor, ModelId, WorkerId, DeviceFlags>*
->>>>>>> b1083db1
+    Creator<IModelExecutor, ModelId, WorkerId, DeviceFlags, CpuSet, int>*
         model_executor_creator,
     Creator<IModel, ModelId>* model_creator,
     Creator<IBackendUtil>* util_creator) {
   model_executor_creators_[backend] = std::shared_ptr<
-<<<<<<< HEAD
-      Creator<IModelExecutor, ModelId, WorkerId, BandDeviceFlags, CpuSet, int>>(
-=======
-      Creator<IModelExecutor, ModelId, WorkerId, DeviceFlags>>(
->>>>>>> b1083db1
+      Creator<IModelExecutor, ModelId, WorkerId, DeviceFlags, CpuSet, int>>(
       model_executor_creator);
   model_creators_[backend] =
       std::shared_ptr<Creator<IModel, ModelId>>(model_creator);
