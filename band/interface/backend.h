--- conflicted
+++ resolved
@@ -1,15 +1,8 @@
 #ifndef BAND_INTERFACE_BACKEND_H_
 #define BAND_INTERFACE_BACKEND_H_
 
-<<<<<<< HEAD
-namespace Band {
-namespace Interface {
-=======
-#include "band/c/common.h"
-
 namespace band {
 namespace interface {
->>>>>>> c891676b
 class IBackendSpecific {
  public:
   virtual BackendType GetBackendType() const = 0;
