--- conflicted
+++ resolved
@@ -5,14 +5,13 @@
 #include <memory>
 #include <vector>
 
+#include "absl/status/status.h"
+#include "absl/status/statusor.h"
 #include "band/common.h"
 #include "band/cpu.h"
 #include "band/interface/backend.h"
 #include "band/interface/model.h"
 #include "band/model_spec.h"
-
-#include "absl/status/status.h"
-#include "absl/status/statusor.h"
 
 namespace band {
 namespace interface {
@@ -23,25 +22,20 @@
 class ITensorView;
 class IModelExecutor : public IBackendSpecific {
  public:
-  IModelExecutor(ModelId model_id, WorkerId worker_id,
-<<<<<<< HEAD
-                 BandDeviceFlags device_flag,
-                 CpuSet thread_affinity_mask = BandCPUMaskGetSet(kBandAll),
-                 int num_threads = -1)
+  IModelExecutor(
+      ModelId model_id, WorkerId worker_id, DeviceFlags device_flag,
+      CpuSet thread_affinity_mask = BandCPUMaskGetSet(CPUMaskFlags::All),
+      int num_threads = -1)
       : model_id_(model_id),
         worker_id_(worker_id),
         device_flag_(device_flag),
         thread_affinity_mask_(thread_affinity_mask),
         num_threads_(num_threads > 0 ? num_threads : -1) {}
-=======
-                 DeviceFlags device_flag)
-      : model_id_(model_id), worker_id_(worker_id), device_flag_(device_flag) {}
->>>>>>> b1083db1
   virtual ~IModelExecutor() = default;
 
   virtual absl::StatusOr<ModelSpec> InvestigateModelSpec(IModel* model) = 0;
   virtual absl::Status PrepareSubgraph(IModel* model, std::set<int> ops = {},
-                                     std::set<int> unit_indices = {}) = 0;
+                                       std::set<int> unit_indices = {}) = 0;
 
   virtual const std::vector<int>& GetInputs(const SubgraphKey& key) const = 0;
   virtual const std::vector<int>& GetOutputs(const SubgraphKey& key) const = 0;
@@ -64,13 +58,9 @@
  protected:
   const ModelId model_id_;
   const WorkerId worker_id_;
-<<<<<<< HEAD
-  const BandDeviceFlags device_flag_;
+  const DeviceFlags device_flag_;
   const CpuSet thread_affinity_mask_;
   const int num_threads_;
-=======
-  const DeviceFlags device_flag_;
->>>>>>> b1083db1
 
  private:
   // Disable copy due to complexity
