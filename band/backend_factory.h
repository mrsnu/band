#ifndef BAND_BACKEND_FACTORY_H_
#define BAND_BACKEND_FACTORY_H_

#include "band/backend_factory.h"
#include "band/common.h"
#include "band/interface/model.h"
#include "band/interface/model_executor.h"

// Expected workflow (per each backend)
// 1. Implement creators
// 2. Register them with `RegisterBackendCreators` in arbitrary global function
// (e.g., tfl::RegisterCreators)
// 3. Add an arbitrary global function to `RegisterBackendInternal` with
// corresponding flag

namespace band {

template <typename Base, class... Args>
struct Creator {
 public:
  virtual Base* Create(Args...) const { return nullptr; };
};

class BackendFactory {
 public:
  static interface::IModelExecutor* CreateModelExecutor(
<<<<<<< HEAD
      BandBackendType backend, ModelId model_id, WorkerId worker_id,
      BandDeviceFlags device_flag,
      CpuSet thread_affinity_mask = BandCPUMaskGetSet(kBandAll),
      int num_threads = -1);
  static interface::IModel* CreateModel(BandBackendType backend, ModelId id);
  static interface::IBackendUtil* GetBackendUtil(BandBackendType backend);
  static std::vector<BandBackendType> GetAvailableBackends();

  static void RegisterBackendCreators(
      BandBackendType backend,
      Creator<interface::IModelExecutor, ModelId, WorkerId, BandDeviceFlags,
              CpuSet, int>* model_executor_creator,
=======
      BackendType backend, ModelId model_id, WorkerId worker_id,
      DeviceFlags device_flag);
  static interface::IModel* CreateModel(BackendType backend, ModelId id);
  static interface::IBackendUtil* GetBackendUtil(BackendType backend);
  static std::vector<BackendType> GetAvailableBackends();

  static void RegisterBackendCreators(
      BackendType backend,
      Creator<interface::IModelExecutor, ModelId, WorkerId, DeviceFlags>*
          model_executor_creator,
>>>>>>> b1083db1
      Creator<interface::IModel, ModelId>* model_creator,
      Creator<interface::IBackendUtil>* util_creator);

 private:
  BackendFactory() = default;

<<<<<<< HEAD
  static std::map<
      BandBackendType,
      std::shared_ptr<Creator<interface::IModelExecutor, ModelId, WorkerId,
                              BandDeviceFlags, CpuSet, int>>>
=======
  static std::map<BackendType,
                  std::shared_ptr<Creator<interface::IModelExecutor, ModelId,
                                          WorkerId, DeviceFlags>>>
>>>>>>> b1083db1
      model_executor_creators_;
  static std::map<BackendType,
                  std::shared_ptr<Creator<interface::IModel, ModelId>>>
      model_creators_;
  static std::map<BackendType,
                  std::shared_ptr<Creator<interface::IBackendUtil>>>
      util_creators_;
};
}  // namespace band

#endif<|MERGE_RESOLUTION|>--- conflicted
+++ resolved
@@ -24,47 +24,27 @@
 class BackendFactory {
  public:
   static interface::IModelExecutor* CreateModelExecutor(
-<<<<<<< HEAD
-      BandBackendType backend, ModelId model_id, WorkerId worker_id,
-      BandDeviceFlags device_flag,
-      CpuSet thread_affinity_mask = BandCPUMaskGetSet(kBandAll),
+      BackendType backend, ModelId model_id, WorkerId worker_id,
+      DeviceFlags device_flag,
+      CpuSet thread_affinity_mask = BandCPUMaskGetSet(CPUMaskFlags::All),
       int num_threads = -1);
-  static interface::IModel* CreateModel(BandBackendType backend, ModelId id);
-  static interface::IBackendUtil* GetBackendUtil(BandBackendType backend);
-  static std::vector<BandBackendType> GetAvailableBackends();
-
-  static void RegisterBackendCreators(
-      BandBackendType backend,
-      Creator<interface::IModelExecutor, ModelId, WorkerId, BandDeviceFlags,
-              CpuSet, int>* model_executor_creator,
-=======
-      BackendType backend, ModelId model_id, WorkerId worker_id,
-      DeviceFlags device_flag);
   static interface::IModel* CreateModel(BackendType backend, ModelId id);
   static interface::IBackendUtil* GetBackendUtil(BackendType backend);
   static std::vector<BackendType> GetAvailableBackends();
 
   static void RegisterBackendCreators(
       BackendType backend,
-      Creator<interface::IModelExecutor, ModelId, WorkerId, DeviceFlags>*
-          model_executor_creator,
->>>>>>> b1083db1
+      Creator<interface::IModelExecutor, ModelId, WorkerId, DeviceFlags, CpuSet,
+              int>* model_executor_creator,
       Creator<interface::IModel, ModelId>* model_creator,
       Creator<interface::IBackendUtil>* util_creator);
 
  private:
   BackendFactory() = default;
 
-<<<<<<< HEAD
-  static std::map<
-      BandBackendType,
-      std::shared_ptr<Creator<interface::IModelExecutor, ModelId, WorkerId,
-                              BandDeviceFlags, CpuSet, int>>>
-=======
   static std::map<BackendType,
                   std::shared_ptr<Creator<interface::IModelExecutor, ModelId,
-                                          WorkerId, DeviceFlags>>>
->>>>>>> b1083db1
+                                          WorkerId, DeviceFlags, CpuSet, int>>>
       model_executor_creators_;
   static std::map<BackendType,
                   std::shared_ptr<Creator<interface::IModel, ModelId>>>
