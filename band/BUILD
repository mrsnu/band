load("//band:band.bzl", "band_cc_library")

package(
    default_visibility = [
        "//band:__subpackages__",
    ],
    licenses = ["notice"],  # Apache 2.0
)

config_setting(
    name = "debug",
    values = {
        "compilation_mode": "dbg",
    },
    visibility = ["//visibility:public"],
)

config_setting(
    name = "optimized",
    values = {
        "compilation_mode": "opt",
    },
    visibility = ["//visibility:public"],
)

# TFLite backend setting.
config_setting(
    name = "tflite",
    define_values = {
        "tflite": "true",
    },
    visibility = ["//visibility:public"],
)

# Linux config settings
config_setting(
    name = "linux",
    flag_values = {},
    values = {},
    visibility = ["//visibility:public"],
)

config_setting(
    name = "linux_x86_64",
    flag_values = {},
    values = {"cpu": "k8"},
    visibility = ["//visibility:public"],
)


config_setting(
    name = "linux_x86_64_tflite",
    define_values = {
        "tflite": "true",
    },
    flag_values = {},
    values = {"cpu": "k8"},
    visibility = ["//visibility:public"],
)

# Android config settings
config_setting(
    name = "android",
    flag_values = {},
    values = {
        "crosstool_top": "//external:android/crosstool",
    },
    visibility = ["//visibility:public"],
)

config_setting(
    name = "android_arm64",
    flag_values = {},
    values = dict(
        {"crosstool_top": "//external:android/crosstool"},
        cpu = "arm64-v8a",
    ),
    visibility = ["//visibility:public"],
)

config_setting(
    name = "android_arm64_tflite",
    define_values = {
        "tflite": "true",
    },
    flag_values = {},
    values = dict(
        {"crosstool_top": "//external:android/crosstool"},
        cpu = "arm64-v8a",
    ),
    visibility = ["//visibility:public"],
)

# Windows config settings
config_setting(
    name = "windows",
    flag_values = {},
    values = {"cpu": "x64_windows"},
    visibility = ["//visibility:public"],
)

config_setting(
    name = "windows_tflite",
    define_values = {
        "tflite": "true",
    },
    flag_values = {},
    values = {"cpu": "x64_windows"},
    visibility = ["//visibility:public"],
)

# Tracer config setting

config_setting(
    name = "trace",
    define_values = {
        "trace": "true",
    },
    visibility = ["//visibility:public"],
)

band_cc_library(
    name = "common",
    srcs = [
        "common.cc",
        "error_reporter.cc",
        "logger.cc",
        "model_spec.cc",
    ],
    hdrs = [
        "common.h",
        "config.h",
        "context.h",
        "cpu.h",
        "error_reporter.h",
        "logger.h",
        "model_spec.h",
    ],
    linkopts = select({
        "//band:android": [
            "-llog",
        ],
        "//conditions:default": [
        ],
    }),
    deps = [
        "@com_google_absl//absl/status:status",
        "@com_google_absl//absl/status:statusor",
        "@com_google_absl//absl/strings",
    ],
)

band_cc_library(
    name = "interface",
    srcs = [
        "interface/tensor.cc",
    ],
    hdrs = [
        "interface/backend.h",
        "interface/model.h",
        "interface/model_executor.h",
        "interface/tensor.h",
        "interface/tensor_view.h",
    ],
    deps = [
        ":common",
    ],
)

band_cc_library(
    name = "backend_factory",
    srcs = [
        "backend_factory.cc",
    ],
    hdrs = [
        "backend_factory.h",
    ],
    deps = [
        ":common",
        ":interface",
    ],
)

band_cc_library(
    name = "cpu",
    srcs = [
        "cpu.cc",
    ],
    hdrs = [
        "cpu.h",
    ],
    deps = [
        ":common",
    ],
)

band_cc_library(
    name = "config",
    hdrs = [
        "config.h",
    ],
    linkopts = select({
        "//band:windows": [],
        "//conditions:default": [
            "-lm",
            "-ldl",
        ],
    }),
    deps = [
        ":common",
        ":cpu",
    ],
)

band_cc_library(
    name = "time",
    srcs = [
        "time.cc",
    ],
    hdrs = [
        "time.h",
    ],
)

band_cc_library(
    name = "model",
    srcs = [
        "model.cc",
    ],
    hdrs = [
        "model.h",
    ],
    deps = [
        ":backend_factory",
        ":interface",
    ],
)

band_cc_library(
    name = "model_analyzer",
    srcs = [
        "model_analyzer.cc",
    ],
    hdrs = [
        "model_analyzer.h",
    ],
    deps = [
        ":backend_factory",
        ":common",
        ":interface",
        ":model",
        ":worker",
    ],
)

band_cc_library(
    name = "worker",
    srcs = [
        "worker.cc",
        "worker_device_queue.cc",
        "worker_global_queue.cc",
    ],
    hdrs = [
        "worker.h",
    ],
    deps = [
        ":common",
        ":config",
        ":cpu",
        ":time",
        ":job_tracer",
    ],
)

band_cc_library(
    name = "scheduler",
    srcs = [
        "scheduler/fixed_worker_global_queue_scheduler.cc",
        "scheduler/fixed_worker_scheduler.cc",
        "scheduler/heterogeneous_earliest_finish_time_scheduler.cc",
        "scheduler/least_slack_first_scheduler.cc",
        "scheduler/round_robin_scheduler.cc",
        "scheduler/shortest_expected_latency_scheduler.cc",
    ],
    hdrs = [
        "scheduler/fixed_worker_scheduler.h",
        "scheduler/heterogeneous_earliest_finish_time_scheduler.h",
        "scheduler/least_slack_first_scheduler.h",
        "scheduler/round_robin_scheduler.h",
        "scheduler/scheduler.h",
        "scheduler/shortest_expected_latency_scheduler.h",
    ],
    deps = [
        ":common",
        ":time",
    ],
)

band_cc_library(
    name = "planner",
    srcs = [
        "planner.cc",
        "safe_bool.cc",
    ],
    hdrs = [
        "planner.h",
        "safe_bool.h",
    ],
    deps = [
        ":common",
        ":scheduler",
        ":worker",
        ":job_tracer",
        "//band/graph:graph",
    ],
)


band_cc_library(
    name = "job_tracer",
    srcs = [
        "job_tracer.cc",
    ],
    hdrs = [
        "job_tracer.h",
    ],
    deps = [
        ":common",
        "@chrome_tracer//chrome_tracer",
    ],
)



band_cc_library(
    name = "tensor",
    srcs = [
        "tensor.cc",
    ],
    hdrs = [
        "tensor.h",
    ],
    deps = [
        ":common",
        ":interface",
    ],
)

band_cc_library(
    name = "latency_estimator",
    srcs = [
        "latency_estimator.cc",
        "profiler.cc",
    ],
    hdrs = [
        "latency_estimator.h",
        "profiler.h",
    ],
    deps = [
        ":common",
        ":config",
        ":cpu",
        ":json_util",
        ":worker",
    ],
)

band_cc_library(
    name = "framework",
    srcs = [
        "engine.cc",
        "tensor_ring_buffer.cc",
    ],
    hdrs = [
        "engine.h",
        "tensor_ring_buffer.h",
    ],
    deps =
        [
            ":backend_factory",
            ":common",
            ":config",
            ":interface",
            ":json_util",
            ":latency_estimator",
            ":model",
            ":model_analyzer",
            ":planner",
            ":scheduler",
            ":tensor",
            ":time",
            ":worker",
            ":job_tracer",
<<<<<<< HEAD
            "//band/graph:graph",
=======
            ":resource_monitor",
>>>>>>> f2c8d4dc
        ],
)

band_cc_library(
    name = "json_util",
    srcs = ["json_util.cc"],
    hdrs = ["json_util.h"],
    linkopts = select({
        "//band:windows": [],
        "//conditions:default": [
            "-lm",
            "-ldl",
        ],
    }),
    deps = [
        ":common",
        "@jsoncpp//:jsoncpp",
    ],
)

band_cc_library(
    name = "config_builder",
    srcs = ["config_builder.cc"],
    hdrs = ["config_builder.h"],
    deps = [
        ":common",
        ":config",
        ":cpu",
    ],
)

band_cc_library(
    name = "resource_monitor",
    srcs = ["resource_monitor.cc"],
    hdrs = ["resource_monitor.h"],
    deps = [
        ":common",
        "@com_google_absl//absl/status:status",
        "@com_google_absl//absl/status:statusor",
    ],
)<|MERGE_RESOLUTION|>--- conflicted
+++ resolved
@@ -391,11 +391,8 @@
             ":time",
             ":worker",
             ":job_tracer",
-<<<<<<< HEAD
+            ":resource_monitor",
             "//band/graph:graph",
-=======
-            ":resource_monitor",
->>>>>>> f2c8d4dc
         ],
 )
 
