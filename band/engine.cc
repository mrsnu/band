#include "band/engine.h"

#include "band/backend_factory.h"
#include "band/context.h"
#include "band/interface/interpreter.h"
#include "band/interface/tensor.h"
#include "band/interface/tensor_view.h"
#include "band/logger.h"
#include "band/model.h"
#include "band/planner.h"
#include "band/profiler.h"
#include "band/tensor.h"
#include "band/worker.h"

namespace Band {
Engine::~Engine() {
  for (auto& worker : workers_) {
    worker.second->End();
  }

  for (auto& interpreter : interpreters_) {
    interpreter.second.reset();
  }

  for (auto& worker : workers_) {
    worker.second.reset();
  }

  planner_.reset();
}

std::unique_ptr<Engine> Engine::Create(const RuntimeConfig& config,
                                       ErrorReporter* error_reporter) {
  std::unique_ptr<Engine> engine_ptr(new Engine(error_reporter));
  return engine_ptr->Init(config) == kBandOk ? std::move(engine_ptr) : nullptr;
}

BandStatus Engine::RegisterModel(Model* model) {
  const ModelId model_id = model->GetId();

  // Create internal interpreter per each supported backends
  for (BandBackendType backend_type : model->GetSupportedBackends()) {
    // Analyze model spec
    {
      std::unique_ptr<Interface::IInterpreter> interpreter(
          BackendFactory::CreateInterpreter(backend_type));
      model_specs_[model_id] = interpreter->InvestigateModelSpec(
          model->GetBackendModel(backend_type));
    }

    // Add whole-model subgraphs
    for (auto& id_worker : workers_) {
      std::unique_ptr<Interface::IInterpreter> interpreter(
          BackendFactory::CreateInterpreter(backend_type));
      if (interpreter->FromModel(
              model->GetBackendModel(backend_type), id_worker.first,
              id_worker.second->GetDeviceFlag()) == kBandOk) {
        BAND_LOG_INTERNAL(BAND_LOG_INFO,
                          "Create interpreter for model %d worker %s", model_id,
                          BandDeviceGetName(id_worker.second->GetDeviceFlag()));
        interpreters_[{id_worker.first, model_id}] = std::move(interpreter);
      }
    }

    bool need_fallback_subgraph =
        planner_->NeedFallbackSubgraphs() &&
        model_option_.subgraph_preparation_type_ != "no_fallback_subgraph";
    // TODO: Create a interpreter that represents <Interface::IModel,
    // DeviceFlag>

    // Initialize tensor ring buffer
    // Assumption: each backend model in Band::Model has the same input / output
    // tensor shapes
    {
      std::vector<std::shared_ptr<Interface::ITensor>> input_tensors;
      std::vector<std::shared_ptr<Interface::ITensor>> output_tensors;

      auto model_subgraph_key =
          GetModelSubgraphKey(model_id, GetDeviceWorkerId(kBandCPU));
      Interface::IInterpreter* primary_interpreter =
          GetInterpreter(model_subgraph_key);

      for (int input_tensor :
           primary_interpreter->GetInputs(model_subgraph_key)) {
        input_tensors.push_back(primary_interpreter->GetTensorView(
            model_subgraph_key, input_tensor));
      }

      for (int output_tensor :
           primary_interpreter->GetOutputs(model_subgraph_key)) {
        output_tensors.push_back(primary_interpreter->GetTensorView(
            model_subgraph_key, output_tensor));
      }

      model_input_buffer_.emplace(
          model->GetId(),
          std::make_unique<TensorRingBuffer>(
              error_reporter_, input_tensors,
              primary_interpreter->GetInputs(model_subgraph_key)));
      model_output_buffer_.emplace(
          model_id, std::make_unique<TensorRingBuffer>(
                        error_reporter_, output_tensors,
                        primary_interpreter->GetOutputs(model_subgraph_key)));
    }
  }

  return kBandOk;
}

Tensor* Engine::CreateTensor(ModelId model_id, int tensor_index) {
  // TODO: What if there are multiple backends?
  SubgraphKey model_subgraph_key =
      GetModelSubgraphKey(model_id, GetDeviceWorkerId(kBandCPU));

  if (Interface::IInterpreter* interpreter =
          GetInterpreter(model_subgraph_key)) {
    return new Tensor(
        interpreter->GetTensorView(model_subgraph_key, tensor_index).get());
  } else {
    return nullptr;
  }
}

std::vector<int> Engine::GetOutputTensorIndices(ModelId model_id) const {
  SubgraphKey model_subgraph_key =
      GetModelSubgraphKey(model_id, GetDeviceWorkerId(kBandCPU));
  const Interface::IInterpreter* interpreter =
      GetInterpreter(model_subgraph_key);
  return interpreter ? interpreter->GetOutputs(model_subgraph_key)
                     : std::vector<int>();
}

std::vector<int> Engine::GetInputTensorIndices(ModelId model_id) const {
  SubgraphKey model_subgraph_key =
      GetModelSubgraphKey(model_id, GetDeviceWorkerId(kBandCPU));
  const Interface::IInterpreter* interpreter =
      GetInterpreter(model_subgraph_key);
  return interpreter ? interpreter->GetInputs(model_subgraph_key)
                     : std::vector<int>();
}

BandStatus Engine::InvokeSyncModel(ModelId model_id, Tensors inputs,
                                   Tensors outputs) {
  return Wait(InvokeAsyncModel(model_id, inputs), outputs);
}

BandStatus Engine::InvokeSyncModels(std::vector<ModelId> model_ids,
                                    std::vector<Tensors> inputs,
                                    std::vector<Tensors> outputs) {
  return Wait(InvokeAsyncModels(model_ids, inputs), outputs);
}

JobId Engine::InvokeAsyncModel(ModelId model_id, Tensors inputs) {
  std::vector<Tensors> input_tensors;
  if (inputs.size()) {
    input_tensors.push_back(inputs);
  }
  auto job_ids = InvokeAsyncModels({model_id}, input_tensors);
  return job_ids.size() == 1 ? job_ids[0] : -1;
}

std::vector<JobId> Engine::InvokeAsyncModels(std::vector<ModelId> model_ids,
                                             std::vector<Tensors> inputs) {
  std::vector<Job> jobs;

  for (size_t i = 0; i < model_ids.size(); i++) {
    Job job(model_ids[i]);
    if (i < inputs.size()) {
      int input_handle = model_input_buffer_[model_ids[i]]->Alloc();
      if (model_input_buffer_[model_ids[i]]->PutTensorsToHandle(
              inputs[i], input_handle) != kBandOk) {
        BAND_REPORT_ERROR(error_reporter_, "Input copy failure for model %d",
                          model_ids[i]);
        return {};
      }
      job.input_handle = input_handle;
      job.output_handle = model_output_buffer_[model_ids[i]]->Alloc();
    }
    jobs.push_back(job);
  }

  for (ModelId model_id : model_ids) {
  }
  return EnqueueBatch(jobs);
}

BandStatus Engine::Wait(JobId job_id, Tensors outputs) {
  std::vector<Tensors> output_tensors;
  if (outputs.size()) {
    output_tensors.push_back(outputs);
  }
  return Wait(std::vector<JobId>({job_id}), output_tensors);
}

BandStatus Engine::Wait(std::vector<JobId> job_ids,
                        std::vector<Tensors> outputs) {
  planner_->Wait(job_ids);
  for (size_t i = 0; i < outputs.size(); i++) {
    BAND_ENSURE_STATUS(GetOutputTensors(job_ids[i], outputs[i]));
  }
  return kBandOk;
}

BandStatus Engine::GetOutputTensors(JobId job_id, Tensors outputs) {
  Job job = planner_->GetFinishedJob(job_id);

  if (outputs.empty() || job_id == -1) {
    BAND_REPORT_ERROR(error_reporter_,
                      "Invalid job id / num outputs to copy: (%d, %d)", job_id,
                      outputs.size());
    return kBandError;
  }

  // Not finished or invalidated
  if (job.job_id == -1) {
    return kBandError;
  }

  if (job.output_handle == -1) {
    BAND_REPORT_ERROR(error_reporter_, "Invalid output handle : %d",
                      job.output_handle);
    return kBandError;
  }

  if (model_output_buffer_.find(job.model_id) == model_output_buffer_.end()) {
    BAND_REPORT_ERROR(error_reporter_, "Invalid model id : %d", job.model_id);
    return kBandError;
  }

  BAND_ENSURE_STATUS(model_output_buffer_.at(job.model_id)
                         ->GetTensorsFromHandle(outputs, job.output_handle));
  return kBandOk;
}

void Engine::SetEndInvokeFunction(
    std::function<void(int, BandStatus)> on_end_invoke) {
  planner_->SetEndInvokeFunction(on_end_invoke);
}

BandStatus Engine::Init(const RuntimeConfig& config) {
  planner_ = std::make_unique<Planner>(this);

  BAND_ENSURE_STATUS(planner_->Init(config.planner_config));

  // TODO: Update interpreter config to something
  {
    model_option_.minimum_subgraph_size_ = config.minimum_subgraph_size;
    model_option_.subgraph_preparation_type_ = config.subgraph_preparation_type;

    if (planner_->NeedProfile()) {
      profiler_ = std::make_unique<Profiler>();
      BAND_ENSURE_STATUS(profiler_->Init(config.profile_config));
    }

    const BandCPUMaskFlags cpu_mask =
        static_cast<BandCPUMaskFlags>(config.cpu_mask);
    auto cpu_mask_set = BandCPUMaskGetSet(cpu_mask);

    BAND_LOG_INTERNAL(BAND_LOG_INFO, "Set affinity to %s cores.",
                      BandCPUMaskGetName(cpu_mask));

    BAND_ENSURE_STATUS(SetCPUThreadAffinity(cpu_mask_set));
  }

  // Search for all available backends, devices
  std::set<BandDeviceFlags> valid_devices;
  auto valid_backends = BackendFactory::GetAvailableBackends();
  for (auto backend : valid_backends) {
    auto backend_devices =
        BackendFactory::GetBackendUtil(backend)->GetAvailableDevices();
    valid_devices.insert(backend_devices.begin(), backend_devices.end());
  }

  auto& potential_workers = config.worker_config.workers;
  for (int i = 0; i < potential_workers.size(); i++) {
    BandDeviceFlags device_flag = potential_workers[i];
    if (valid_devices.find(device_flag) != valid_devices.end()) {
      std::unique_ptr<Worker> worker;
      if (planner_->GetWorkerType() == kBandGlobalQueue) {
        worker = std::make_unique<GlobalQueueWorker>(this, device_flag);
      } else {
        worker = std::make_unique<DeviceQueueWorker>(this, device_flag);
      }
      WorkerId worker_id = workers_.size();
      if (worker->Init(config.worker_config, worker_id) != kBandOk) {
        error_reporter_->Report("Worker::Init() failed for worker : %s.",
                                BandDeviceGetName(device_flag));
        exit(-1);
      }

      BAND_LOG_INTERNAL(BAND_LOG_INFO, "%s worker is created.",
                        BandDeviceGetName(device_flag));
      worker->Start();
      workers_[worker_id] = std::move(worker);
    } else {
      BAND_LOG_INTERNAL(BAND_LOG_WARNING, "%s worker is not created.",
                        BandDeviceGetName(device_flag));
    }
  }

  // Instantiate and register a model for each model_config
  ModelConfig model_config = config.model_configs;
  std::vector<int> assigned_workers(workers_.size());
  for(int i=0; i<assigned_workers.size(); i++) assigned_workers[i] = 0;
<<<<<<< HEAD
  for (int i = 0; i < model_config.models.size(); i++) {
    std::shared_ptr<Model> model_ptr = std::make_shared<Model>();
=======
  for(auto model_config : config.interpreter_config.models_config){
    std::unique_ptr<Model> model_ptr = std::make_unique<Model>();
>>>>>>> 24abfc4e
    ModelId model_id;
    // Create a model for each valid backend
    // TODO(juimdpp): selectively support a single backend (based on config)
    for(auto backend: valid_backends){
      if (model_ptr->FromPath(backend, model_config.models[i].c_str()) !=
          kBandOk) {
        error_reporter_->Report("Model %s could not be instantiated for %s.",
                                model_config.models[i],
                                BandBackendGetName(backend));
      }
    }

    // Save model and its config
    model_id = model_ptr->GetId();
<<<<<<< HEAD
    model_configs_idx_[model_id] = i;
    models_.emplace(model_id, model_ptr);
=======
    model_configs_[model_id] = model_config;
>>>>>>> 24abfc4e

    // Translate device - affinity to WorkerId
    if (model_config.models_assigned_worker.size() > 0) {
      int j = 0;
      for (auto worker_it = workers_.begin(); worker_it != workers_.end();
           worker_it++, j++) {
        DeviceWorkerAffinityPair pair = model_config.models_assigned_worker[i];
        if (worker_it->second->GetDeviceFlag() == pair.device &&
            j == pair.worker) {
          planner_->GetModelWorkerMap()[model_id] = worker_it->first;
        }
      }
    }

    // Register model
    if(RegisterModel(model_ptr.get()) != kBandOk){
      error_reporter_->Report("Model %s could not be registered.",
                              model_config.models[i]);
    }
    models_.emplace(model_id, std::move(model_ptr));
  }
  return kBandOk;
}

Engine::Engine(ErrorReporter* error_reporeter) : Context(error_reporeter) {}

void Engine::UpdateWorkerWaitingTime() const {
  for (auto worker_it = workers_.begin(); worker_it != workers_.end();
       worker_it++) {
    workers_waiting_[worker_it->first] = worker_it->second->GetWaitingTime();
  }
}

const WorkerWaitingTime& Engine::GetWorkerWaitingTime() const {
  return workers_waiting_;
}

std::set<int> Engine::GetIdleWorkers() const {
  std::set<int> idle_workers;

  for (auto worker_it = workers_.begin(); worker_it != workers_.end();
       worker_it++) {
    if (!worker_it->second->HasJob()) {
      idle_workers.insert(worker_it->first);
    }
  }
  return idle_workers;
}

SubgraphKey Engine::GetModelSubgraphKey(ModelId model_id,
                                        WorkerId worker_id) const {
  auto interpreter_it = interpreters_.find({worker_id, model_id});
  if (interpreter_it != interpreters_.end()) {
    return interpreter_it->second->GetModelSubgraphKey(model_id);
  } else {
    // TODO: report error
    return SubgraphKey();
  }
}

WorkerId Engine::GetModelWorker(ModelId model_id) const {
   return planner_->GetModelWorkerMap()[model_id];
}

bool Engine::IsEnd(const SubgraphKey& key) const {
  // TODO: subgraph support
  return true;
}

BandStatus Engine::Invoke(const SubgraphKey& key) {
  auto interpreter_it =
      interpreters_.find({key.GetWorkerId(), key.GetModelId()});
  if (interpreter_it != interpreters_.end()) {
    return interpreter_it->second->InvokeSubgraph(key);
  } else {
    BAND_LOG_INTERNAL(BAND_LOG_WARNING, "Failed to find a subgraph key");
    return kBandError;
  }
}

std::pair<SubgraphKey, int64_t> Engine::GetShortestLatency(
    int model_id, std::set<int> resolved_tensors, int64_t start_time,
    const std::map<WorkerId, int64_t>& worker_waiting,
    SubgraphKey preceded_subgraph_index) const {
  BAND_NOT_IMPLEMENTED;
  return {};
}

std::pair<std::vector<SubgraphKey>, int64_t>
Engine::GetShortestLatencyWithUnitSubgraph(
    int model_id, int start_unit_idx,
    const std::map<WorkerId, int64_t>& worker_waiting) const {
  std::pair<std::vector<SubgraphKey>, int64_t> result;
  BAND_NOT_IMPLEMENTED;
  return result;
}

std::pair<std::vector<SubgraphKey>, int64_t>
Engine::GetSubgraphWithShortestLatency(
    Job& job, const std::map<WorkerId, int64_t>& worker_waiting) const {
  std::pair<std::vector<SubgraphKey>, int64_t> result;
  BAND_NOT_IMPLEMENTED;
  return result;
}

SubgraphKey Engine::GetSubgraphIdxSatisfyingSLO(
    Job& job, const std::map<WorkerId, int64_t>& worker_waiting,
    const std::set<WorkerId>& idle_workers) const {
  BAND_NOT_IMPLEMENTED;
  return {};
}

void Engine::UpdateLatency(const SubgraphKey& key, int64_t latency) {
  if (profiler_) profiler_->UpdateLatency(key, latency);
}

int64_t Engine::GetProfiled(const SubgraphKey& key) const {
  return profiler_ ? profiler_->GetProfiled(key) : 0;
}

int64_t Engine::GetExpected(const SubgraphKey& key) const {
  return profiler_ ? profiler_->GetExpected(key) : 0;
}

void Engine::Trigger() { planner_->Trigger(); }

int Engine::EnqueueRequest(Job job, bool push_front) {
  return planner_->EnqueueRequest(job, push_front);
}

std::vector<int> Engine::EnqueueBatch(std::vector<Job> jobs, bool push_front) {
  return planner_->EnqueueBatch(jobs, push_front);
}

void Engine::PrepareReenqueue(Job& job) { planner_->PrepareReenqueue(job); }

void Engine::EnqueueFinishedJob(Job& job) { planner_->EnqueueFinishedJob(job); }

Worker* Engine::GetWorker(WorkerId id) {
  auto it = workers_.find(id);
  return it != workers_.end() ? it->second.get() : nullptr;
}

BandStatus Engine::TryCopyInputTensors(const Job& job) {
  // Skip all tensor communication for compute only case.
  if (job.input_handle < 0) {
    return kBandOk;
  }

  // TODO: Subgraph execution
  const SubgraphKey& key = job.subgraph_key;
  auto interpeter = GetInterpreter(job.subgraph_key);
  std::set<int> unresolved_tensors(interpeter->GetInputs(key).begin(),
                                   interpeter->GetInputs(key).end());

  // // Intermediate tensor communication
  // for (auto subgraph_it = job.previous_subgraph_indices.cbegin();
  //      subgraph_it != job.previous_subgraph_indices.cend();
  //      ++subgraph_it) {
  //   int preceded_subgraph_index = *subgraph_it;
  //   Subgraph *preceded_subgraph =
  //       interpreter->subgraph(preceded_subgraph_index);

  //   for (int tensor_index : preceded_subgraph->outputs()) {
  //     if (unresolved_tensors.find(tensor_index) !=
  //     unresolved_tensors.end())
  //     {
  //       const ITensorView *src = preceded_subgraph->tensor(tensor_index);
  //       ITensorView *dst = subgraph->tensor(tensor_index);

  //       if (ITensorDataCopy(src, dst) == kBandError) {
  //         BAND_REPORT_ERROR(GetErrorReporter(),
  //                           "Tensor data copy failure from %s to %s",
  //                           src->name, dst->name);
  //         return kBandError;
  //       }

  //       unresolved_tensors.erase(tensor_index);
  //     }
  //   }
  // }

  if (model_input_buffer_.find(job.model_id) == model_input_buffer_.end()) {
    BAND_LOG_INTERNAL(BAND_LOG_ERROR,
                      "Failed to find input tensor ring buffer for model %d",
                      job.model_id);
    return kBandError;
  }

  auto input_buffer = model_input_buffer_[job.model_id].get();

  // Copy model input
  for (auto tensor_it = unresolved_tensors.begin();
       tensor_it != unresolved_tensors.end();) {
    int tensor_index = *tensor_it;
    if (input_buffer->IsTensorIndexValid(tensor_index)) {
      if (input_buffer->GetTensorFromHandle(
              interpeter->GetTensorView(key, tensor_index).get(), tensor_index,
              job.input_handle) != kBandOk) {
        BAND_LOG_INTERNAL(BAND_LOG_ERROR,
                          "Failed to copy input tensor %d for model %d",
                          tensor_index, job.model_id);
        return kBandError;
      }
      tensor_it = unresolved_tensors.erase(tensor_it);
    } else {
      ++tensor_it;
    }
  }

  if (unresolved_tensors.empty()) {
    return kBandOk;
  } else {
    return kBandError;
  }

  return kBandOk;
}

BandStatus Engine::TryCopyOutputTensors(const Job& job) {
  // TODO: Subgraph execution

  // Compute only.
  if (job.output_handle < 0) {
    return kBandOk;
  }

  const SubgraphKey& key = job.subgraph_key;
  auto interpeter = GetInterpreter(job.subgraph_key);

  if (model_output_buffer_.find(job.model_id) == model_output_buffer_.end()) {
    BAND_LOG_INTERNAL(BAND_LOG_ERROR,
                      "Failed to find output tensor ring buffer for model %d",
                      job.model_id);
    return kBandError;
  }

  auto output_buffer = model_output_buffer_[job.model_id].get();
  for (int tensor_index : interpeter->GetOutputs(key)) {
    if (output_buffer->IsTensorIndexValid(tensor_index)) {
      if (output_buffer->PutTensorToHandle(
              interpeter->GetTensorView(key, tensor_index).get(), tensor_index,
              job.output_handle) != kBandOk) {
        BAND_LOG_INTERNAL(BAND_LOG_ERROR,
                          "Failed to copy output tensor %d for model %d",
                          tensor_index, job.model_id);
        return kBandError;
      }
    }
  }

  return kBandOk;
}

WorkerId Engine::GetDeviceWorkerId(BandDeviceFlags flag) const {
  for (auto& it : workers_) {
    if (it.second->GetDeviceFlag() == flag) {
      return it.first;
    }
  }
  BAND_LOG_INTERNAL(BAND_LOG_WARNING, "Failed to find a worker for %s",
                    BandDeviceGetName(flag));
  return -1;
}

Interface::IInterpreter* Engine::GetInterpreter(const SubgraphKey& key) {
  auto it = interpreters_.find({key.GetWorkerId(), key.GetModelId()});
  return it != interpreters_.end() ? it->second.get() : nullptr;
}

const Interface::IInterpreter* Engine::GetInterpreter(
    const SubgraphKey& key) const {
  auto it = interpreters_.find({key.GetWorkerId(), key.GetModelId()});
  return it != interpreters_.end() ? it->second.get() : nullptr;
}
}  // namespace Band<|MERGE_RESOLUTION|>--- conflicted
+++ resolved
@@ -302,13 +302,8 @@
   ModelConfig model_config = config.model_configs;
   std::vector<int> assigned_workers(workers_.size());
   for(int i=0; i<assigned_workers.size(); i++) assigned_workers[i] = 0;
-<<<<<<< HEAD
   for (int i = 0; i < model_config.models.size(); i++) {
     std::shared_ptr<Model> model_ptr = std::make_shared<Model>();
-=======
-  for(auto model_config : config.interpreter_config.models_config){
-    std::unique_ptr<Model> model_ptr = std::make_unique<Model>();
->>>>>>> 24abfc4e
     ModelId model_id;
     // Create a model for each valid backend
     // TODO(juimdpp): selectively support a single backend (based on config)
@@ -323,12 +318,8 @@
 
     // Save model and its config
     model_id = model_ptr->GetId();
-<<<<<<< HEAD
     model_configs_idx_[model_id] = i;
     models_.emplace(model_id, model_ptr);
-=======
-    model_configs_[model_id] = model_config;
->>>>>>> 24abfc4e
 
     // Translate device - affinity to WorkerId
     if (model_config.models_assigned_worker.size() > 0) {
