// Copyright 2023 Seoul National University
//
// Licensed under the Apache License, Version 2.0 (the "License");
// you may not use this file except in compliance with the License.
// You may obtain a copy of the License at
//
//     http://www.apache.org/licenses/LICENSE-2.0
//
// Unless required by applicable law or agreed to in writing, software
// distributed under the License is distributed on an "AS IS" BASIS,
// WITHOUT WARRANTIES OR CONDITIONS OF ANY KIND, either express or implied.
// See the License for the specific language governing permissions and
// limitations under the License.

#include "band/engine.h"

#include <algorithm>
#include <cassert>

#include "absl/strings/str_format.h"
#include "band/backend_factory.h"
#include "band/common.h"
#include "band/engine_interface.h"
#include "band/estimator/latency_estimator.h"
#include "band/estimator/thermal_estimator.h"
#include "band/interface/tensor_view.h"
#include "band/job_tracer.h"
#include "band/logger.h"
#include "band/model.h"
#include "band/model_analyzer.h"
#include "band/model_spec.h"
#include "band/planner.h"
#include "band/profiler/frequency_profiler.h"
#include "band/profiler/latency_profiler.h"
#include "band/profiler/thermal_profiler.h"
#include "band/tensor.h"
#include "band/worker.h"

namespace band {

Engine::~Engine() {
  for (auto& model_executor : model_executors_) {
    model_executor.second.reset();
  }

  for (auto& worker : workers_) {
    worker->End();
  }

  for (auto& worker : workers_) {
    worker.reset();
  }

  planner_.reset();
  {
    auto status = latency_estimator_->DumpModel(
        "/data/local/tmp/splash/latency_model.json");
    if (!status.ok()) {
      BAND_LOG_PROD(BAND_LOG_ERROR, "Failed to dump latency model: %s",
                    status.message());
    }
  }
  {
    auto status = thermal_estimator_->DumpModel(
        "/data/local/tmp/splash/thermal_model.json");
    if (!status.ok()) {
      BAND_LOG_PROD(BAND_LOG_ERROR, "Failed to dump thermal model: %s",
                    status.message());
    }
  }

  delete latency_profiler_;
  delete thermal_profiler_;
  delete frequency_profiler_;
}

std::unique_ptr<Engine> Engine::Create(const RuntimeConfig& config,
                                       ErrorReporter* error_reporter) {
  std::unique_ptr<Engine> engine_ptr(new Engine(error_reporter));
  auto status = engine_ptr->Init(config);
  if (!status.ok()) {
    BAND_LOG_PROD(BAND_LOG_ERROR, "Engine creation failed: %s",
                  status.message());
    return nullptr;
  }
  return engine_ptr;
}

absl::Status Engine::RegisterModel(Model* model) {
  if (!model) {
    return absl::InternalError("Model is empty.");
  }

  if (model->GetSupportedBackends().size() == 0) {
    return absl::InternalError("No supported backends.");
  }

  const ModelId model_id = model->GetId();

  for (BackendType backend_type : model->GetSupportedBackends()) {
    // Analyze model & generate subgraphs per backend type
    ModelAnalyzer analyzer(*this, planner_->NeedFallbackSubgraphs(),
                           subgraph_config_, model, backend_type);

    const auto status_or_result = analyzer.CreateSubgraphs();
    if (!status_or_result.ok()) {
      // TODO(BAND-49): unregister for specific backend
      auto status = UnregisterModel(model);
      if (!status.ok()) {
        BAND_LOG_PROD(BAND_LOG_ERROR, "Failed to unregister model %d: %s",
                      model_id, status.message());
      }
      return status_or_result.status();
    }

    const auto result = status_or_result.value();
    const ModelSpec model_spec = std::get<0>(result);
    const std::vector<SubgraphDef> subgraph_defs = std::get<1>(result);

    // Create internal model_executor per each supported backends
    {
      bool added_once = false;
      for (WorkerId worker_id = 0; worker_id < workers_.size(); worker_id++) {
        if (model_spec.unavailable_devices.find(GetWorkerDevice(worker_id)) ==
            model_spec.unavailable_devices.end()) {
          const Worker* worker = workers_[worker_id].get();
          std::unique_ptr<interface::IModelExecutor> model_executor(
              BackendFactory::CreateModelExecutor(
                  backend_type, model_id, worker_id, GetWorkerDevice(worker_id),
                  worker->GetWorkerThreadAffinity(), worker->GetNumThreads()));
          model_executors_[{model_id, worker_id}] = std::move(model_executor);
          added_once = true;
          BAND_LOG_INTERNAL(BAND_LOG_INFO,
                            "Create model executor for model %d worker %s",
                            model_id, ToString(GetWorkerDevice(worker_id)));
        }
      }

      if (!added_once) {
        // TODO(BAND-49): unregister for specific backend
        auto status = UnregisterModel(model);
        if (!status.ok()) {
          BAND_LOG_PROD(BAND_LOG_ERROR, "Failed to unregister model %d: %s",
                        model_id, status.message());
        }
        return absl::InternalError(
            "Failed to create model executor on all worker types");
      }
    }

    model_specs_.insert({model_id, model_spec});

    // Prepare execution of subgraph definitions per each model_executor
    {
      for (const SubgraphDef& subgraph_def : subgraph_defs) {
        const std::pair<ModelId, WorkerId> model_executor_key = {
            model_id, subgraph_def.worker_id};
        const SubgraphKey key = {model_id, subgraph_def.worker_id,
                                 subgraph_def.unit_subgraph_indices};

        if (model_executors_.find(model_executor_key) ==
            model_executors_.end()) {
          BAND_REPORT_ERROR(error_reporter_,
                            "Subgraph logic created a subgraph for worker %d "
                            "that does not supports model %d",
                            subgraph_def.worker_id, model_id);
        } else {
          auto& model_executor =
              model_executors_[{model_id, subgraph_def.worker_id}];
          absl::Status status = model_executor->PrepareSubgraph(
              model->GetBackendModel(backend_type), subgraph_def.op_indices,
              subgraph_def.unit_subgraph_indices);
          if (status.ok()) {
            // Verify generated subgraphs
            if (model_executor->HasSubgraph(key) == false) {
              return absl::InternalError(absl::StrFormat(
                  "A subgraph for worker %d that does not exists",
                  subgraph_def.worker_id));
            }
            const std::set<int> inputs =
                model_spec.GetPureInputTensors(subgraph_def.op_indices);
            const std::set<int> all_outputs =
                model_spec.GetOutputTensors(subgraph_def.op_indices);

            if (!std::equal(model_executor->GetInputs(key).begin(),
                            model_executor->GetInputs(key).end(),
                            inputs.begin())) {
              return absl::InternalError(
                  absl::StrFormat("Input format is not correct for worker %d",
                                  subgraph_def.worker_id));
            }
            if (!std::includes(all_outputs.begin(), all_outputs.end(),
                               model_executor->GetOutputs(key).begin(),
                               model_executor->GetOutputs(key).end())) {
              return absl::InternalError(
                  absl::StrFormat("Output format is not correct for worker %d",
                                  subgraph_def.worker_id));
            }
            unit_subgraphs_to_subgraph_keys_
                [model_id][*subgraph_def.unit_subgraph_indices.begin()]
                [*subgraph_def.unit_subgraph_indices.rbegin()]
                    .push_back(key);
          }
        }
      }

      // Verify equality of all tensor pairs
      for (const SubgraphDef& lhs : subgraph_defs) {
        auto& lhs_model_executor = model_executors_[{model_id, lhs.worker_id}];
        const SubgraphKey lhs_key = {model_id, lhs.worker_id,
                                     lhs.unit_subgraph_indices};

        std::set<int> lhs_outputs{
            lhs_model_executor->GetOutputs(lhs_key).begin(),
            lhs_model_executor->GetOutputs(lhs_key).end()};

        for (const SubgraphDef& rhs : subgraph_defs) {
          auto& rhs_model_executor =
              model_executors_[{model_id, rhs.worker_id}];
          const SubgraphKey rhs_key = {model_id, rhs.worker_id,
                                       rhs.unit_subgraph_indices};
          if ((lhs.worker_id != rhs.worker_id) && (&lhs != &rhs)) {
            std::set<int> rhs_inputs{
                rhs_model_executor->GetInputs(rhs_key).begin(),
                rhs_model_executor->GetInputs(rhs_key).end()};

            std::set<int> common_tensors;
            std::set_intersection(
                lhs_outputs.begin(), lhs_outputs.end(), rhs_inputs.begin(),
                rhs_inputs.end(),
                std::inserter(common_tensors, common_tensors.end()));

            for (int common_tensor_index : common_tensors) {
              if (!(*lhs_model_executor->GetTensorView(lhs_key,
                                                       common_tensor_index) ==
                    *rhs_model_executor->GetTensorView(rhs_key,
                                                       common_tensor_index))) {
                return absl::InternalError(absl::StrFormat(
                    "%s %s %d != %s %s %d",
                    ToString(GetWorkerDevice(lhs.worker_id)),
                    lhs.ToString().c_str(), common_tensor_index,
                    ToString(GetWorkerDevice(rhs.worker_id)),
                    rhs.ToString().c_str(), common_tensor_index));
              }
            }
          }
        }
      }

      // todo: connect prev / next && unit indices

      // Initialize tensor ring buffer
      // Assumption: each backend model in band::Model has the same input /
      // output tensor shapes
      {
        std::vector<std::shared_ptr<interface::ITensor>> input_tensors;
        std::vector<std::shared_ptr<interface::ITensor>> output_tensors;

        auto model_subgraph_key = GetLargestSubgraphKey(
            model_id, GetDeviceWorkerId(DeviceFlag::kCPU));
        interface::IModelExecutor* primary_model_executor =
            GetModelExecutor(model_subgraph_key);

        for (int input_tensor : model_spec.input_tensors) {
          input_tensors.push_back(primary_model_executor->GetTensorView(
              model_subgraph_key, input_tensor));
        }

        for (int output_tensor : model_spec.output_tensors) {
          output_tensors.push_back(primary_model_executor->GetTensorView(
              model_subgraph_key, output_tensor));
        }

        const std::vector<int> input_indices{model_spec.input_tensors.begin(),
                                             model_spec.input_tensors.end()};
        const std::vector<int> output_indices{model_spec.output_tensors.begin(),
                                              model_spec.output_tensors.end()};

        model_input_buffer_.emplace(
            model->GetId(), std::make_unique<TensorRingBuffer>(
                                error_reporter_, input_tensors, input_indices));
        model_output_buffer_.emplace(
            model_id, std::make_unique<TensorRingBuffer>(
                          error_reporter_, output_tensors, output_indices));
      }
    }
<<<<<<< HEAD

    // Profile models
    {
      auto status = ProfileModel(model_id);
=======
    {
      auto status = latency_estimator_->ProfileModel(model_id);
>>>>>>> c06cb4ce
      if (!status.ok()) {
        return status;
      }
    }
  }

  return absl::OkStatus();
}

absl::Status Engine::UnregisterModel(Model* model) {
  if (!model) {
    return absl::InternalError("Failed to unregister null model.");
  }

  for (auto it = model_executors_.begin(); it != model_executors_.end();) {
    (it->first.second == model->GetId()) ? model_executors_.erase(it++)
                                         : (++it);
  }

  for (auto it = model_specs_.begin(); it != model_specs_.end();) {
    (it->first == model->GetId()) ? model_specs_.erase(it++) : (++it);
  }

  for (auto it = model_input_buffer_.begin();
       it != model_input_buffer_.end();) {
    (it->first == model->GetId()) ? model_input_buffer_.erase(it++) : (++it);
  }

  for (auto it = model_output_buffer_.begin();
       it != model_output_buffer_.end();) {
    (it->first == model->GetId()) ? model_output_buffer_.erase(it++) : (++it);
  }

  return absl::OkStatus();
}

Tensor* Engine::CreateTensor(ModelId model_id, int tensor_index) {
  // TODO: What if there are multiple backends?
  SubgraphKey model_subgraph_key =
      GetLargestSubgraphKey(model_id, GetDeviceWorkerId(DeviceFlag::kCPU));

  if (interface::IModelExecutor* model_executor =
          GetModelExecutor(model_subgraph_key)) {
    return new Tensor(
        model_executor->GetTensorView(model_subgraph_key, tensor_index).get());
  } else {
    return nullptr;
  }
}

std::vector<int> Engine::GetOutputTensorIndices(ModelId model_id) const {
  SubgraphKey model_subgraph_key =
      GetLargestSubgraphKey(model_id, GetDeviceWorkerId(DeviceFlag::kCPU));
  const interface::IModelExecutor* model_executor =
      GetModelExecutor(model_subgraph_key);
  return model_executor ? model_executor->GetOutputs(model_subgraph_key)
                        : std::vector<int>();
}

std::vector<int> Engine::GetInputTensorIndices(ModelId model_id) const {
  SubgraphKey model_subgraph_key =
      GetLargestSubgraphKey(model_id, GetDeviceWorkerId(DeviceFlag::kCPU));
  const interface::IModelExecutor* model_executor =
      GetModelExecutor(model_subgraph_key);
  return model_executor ? model_executor->GetInputs(model_subgraph_key)
                        : std::vector<int>();
}

size_t Engine::GetNumWorkers() const { return workers_.size(); }

DeviceFlag Engine::GetWorkerDevice(WorkerId id) const {
  if (id >= 0 && id < workers_.size()) {
    return workers_.at(id)->GetDeviceFlag();
  }
  BAND_LOG_PROD(
      BAND_LOG_ERROR,
      "Cannot find the device for the given worker: %d. Fallback to CPU", id);
  return DeviceFlag::kCPU;
}

absl::Status Engine::RequestSync(ModelId model_id, RequestOption options,
                                 Tensors inputs, Tensors outputs) {
  auto status_or_job_id = RequestAsync(model_id, options, inputs);
  if (!status_or_job_id.ok()) {
    return status_or_job_id.status();
  }
  return Wait(status_or_job_id.value(), outputs);
}

absl::Status Engine::RequestSync(std::vector<ModelId> model_ids,
                                 std::vector<RequestOption> options,
                                 std::vector<Tensors> inputs,
                                 std::vector<Tensors> outputs) {
  auto status_or_job_ids = RequestAsync(model_ids, options, inputs);
  if (!status_or_job_ids.ok()) {
    return status_or_job_ids.status();
  }
  return Wait(status_or_job_ids.value(), outputs);
}

absl::StatusOr<JobId> Engine::RequestAsync(ModelId model_id,
                                           RequestOption options,
                                           Tensors inputs) {
  std::vector<Tensors> input_tensors;
  if (inputs.size()) {
    input_tensors.push_back(inputs);
  }
  auto status_or_job_ids = RequestAsync({model_id}, {options}, input_tensors);
  if (!status_or_job_ids.ok()) {
    return status_or_job_ids.status();
  }
  return status_or_job_ids.value()[0];
}

absl::StatusOr<std::vector<JobId>> Engine::RequestAsync(
    std::vector<ModelId> model_ids, std::vector<RequestOption> options,
    std::vector<Tensors> inputs) {
  std::vector<Job> jobs;

  if (model_ids.size() != options.size()) {
    return absl::InternalError(
        absl::StrFormat("# Model requests (%llu) != # Worker ids (%llu)",
                        model_ids.size(), options.size()));
  }

  for (size_t i = 0; i < model_ids.size(); i++) {
    // TODO(BAND-33): explicit job life cycle
    Job job(model_ids[i]);
    job.require_callback = options[i].require_callback;
    job.slo_us = options[i].slo_us;
    BAND_LOG_PROD(BAND_LOG_INFO, "Job is created");

    if (options[i].target_worker != -1) {
      Worker* target_worker = GetWorker(options[i].target_worker);
      if (target_worker == nullptr) {
        return absl::InternalError(
            absl::StrFormat("Request assigned to invalid worker id (%d)",
                            options[i].target_worker));
      }
      job.target_worker_id = options[i].target_worker;
    }

    if (i < inputs.size()) {
      int input_handle = model_input_buffer_[model_ids[i]]->Alloc();
      if (!model_input_buffer_[model_ids[i]]
               ->PutTensorsToHandle(inputs[i], input_handle)
               .ok()) {
        return absl::InternalError(
            absl::StrFormat("Input copy failure for model %d", model_ids[i]));
      }
      job.input_handle = input_handle;
      job.output_handle = model_output_buffer_[model_ids[i]]->Alloc();
    }
    jobs.push_back(job);
  }
  BAND_LOG_PROD(BAND_LOG_INFO, "Enqueue jobs");
  return EnqueueBatch(jobs);
}

absl::Status Engine::Wait(JobId job_id, Tensors outputs) {
  std::vector<Tensors> output_tensors;
  if (outputs.size()) {
    output_tensors.push_back(outputs);
  }
  return Wait(std::vector<JobId>({job_id}), output_tensors);
}

absl::Status Engine::Wait(std::vector<JobId> job_ids,
                          std::vector<Tensors> outputs) {
  planner_->Wait(job_ids);
  for (size_t i = 0; i < outputs.size(); i++) {
    auto status = GetOutputTensors(job_ids[i], outputs[i]);
    if (!status.ok()) {
      return status;
    }
  }
  return absl::OkStatus();
}

void Engine::WaitAll() { planner_->WaitAll(); }

absl::Status Engine::GetOutputTensors(JobId job_id, Tensors outputs) {
  Job job = planner_->GetFinishedJob(job_id);

  if (outputs.empty() || job_id == -1) {
    return absl::InternalError(
        absl::StrFormat("Invalid job id / num outputs to copy: (%d, %d)",
                        job_id, outputs.size()));
  }

  // Not finished or invalidated
  if (job.job_id == -1) {
    return absl::InternalError("Invalid job id / not finished or invalidated.");
  }

  if (job.output_handle == -1) {
    return absl::InternalError(
        absl::StrFormat("Invalid output handle : %d", job.output_handle));
  }

  if (job.status == JobStatus::kSLOViolation) {
    return absl::DeadlineExceededError("SLO violation");
  } else if (job.status != JobStatus::kSuccess) {
    return absl::InternalError(
        absl::StrFormat("Job failed with status : %s", ToString(job.status)));
  }

  if (model_output_buffer_.find(job.model_id) == model_output_buffer_.end()) {
    return absl::InternalError(
        absl::StrFormat("Invalid model id : %d", job.model_id));
  }

  auto status = model_output_buffer_.at(job.model_id)
                    ->GetTensorsFromHandle(outputs, job.output_handle);
  if (!status.ok()) {
    return status;
  }
  return absl::OkStatus();
}

CallbackId Engine::SetOnEndRequest(
    std::function<void(int, absl::Status)> on_end_request) {
  return planner_->SetOnEndRequest(on_end_request);
}

absl::Status Engine::UnsetOnEndRequest(CallbackId callback_id) {
  return planner_->UnsetOnEndRequest(callback_id);
}

absl::Status Engine::Init(const RuntimeConfig& config) {
  device::Root();

  planner_ = std::make_unique<Planner>(*this);
  auto status = planner_->Init(config.planner_config);
  if (!status.ok()) {
    return status;
  }

  subgraph_config_ = config.subgraph_config;

  // Setup for profilers
  {
    latency_profiler_ = new LatencyProfiler();
    thermal_profiler_ = new ThermalProfiler(config.device_config);
    frequency_profiler_ = new FrequencyProfiler(config.device_config);
    profilers_ = {latency_profiler_, thermal_profiler_, frequency_profiler_};
  }

<<<<<<< HEAD
  // Setup for estimators
#ifdef BAND_FREQ
  {
    latency_estimator_ = std::make_unique<FrequencyLatencyEstimator>(
        this, frequency_profiler_, latency_profiler_);
    auto status = latency_estimator_->Init(
        config.profile_config.frequency_latency_config);
    if (!status.ok()) {
      return status;
    }
  }
#else
  {
    latency_estimator_ =
        std::make_unique<LatencyEstimator>(this, latency_profiler_);
    auto status =
        latency_estimator_->Init(config.profile_config.latency_config);
    if (!status.ok()) {
      return status;
    }
  }
#endif  // BAND_FREQ

  {
    thermal_estimator_ = std::make_unique<ThermalEstimator>(
        this, thermal_profiler_, frequency_profiler_, latency_profiler_,
        latency_estimator_.get());
    auto status =
        thermal_estimator_->Init(config.profile_config.thermal_config);
=======
    latency_estimator_ = std::make_unique<LatencyEstimator>(this);
    auto status = latency_estimator_->Init(config.profile_config);
>>>>>>> c06cb4ce
    if (!status.ok()) {
      return status;
    }
  }

  {
<<<<<<< HEAD
=======
#if BAND_IS_MOBILE
>>>>>>> c06cb4ce
    const CPUMaskFlag cpu_mask = static_cast<CPUMaskFlag>(config.cpu_mask);
    auto cpu_mask_set = BandCPUMaskGetSet(cpu_mask);

    BAND_LOG_INTERNAL(BAND_LOG_INFO, "Set affinity to %s cores.",
                      ToString(cpu_mask));

    auto status = SetCPUThreadAffinity(cpu_mask_set);
    if (!status.ok()) {
      BAND_LOG_PROD(BAND_LOG_ERROR, "Failed to set CPU thread affinity: %s",
                    status.message());
    }
  }

  // Search for all available backends, devices
  std::set<DeviceFlag> valid_devices;
  auto valid_backends = BackendFactory::GetAvailableBackends();
  for (auto backend : valid_backends) {
    auto backend_devices =
        BackendFactory::GetBackendUtil(backend)->GetAvailableDevices();
    valid_devices.insert(backend_devices.begin(), backend_devices.end());
  }

  auto& potential_workers = config.worker_config.workers;
  for (int i = 0; i < potential_workers.size(); i++) {
    DeviceFlag device_flag = potential_workers[i];
    if (valid_devices.find(device_flag) != valid_devices.end()) {
      std::unique_ptr<Worker> worker;
      if (planner_->GetWorkerType() ==
          static_cast<int>(WorkerType::kGlobalQueue)) {
        worker = std::make_unique<GlobalQueueWorker>(this, workers_.size(),
                                                     device_flag);
      } else {
        worker = std::make_unique<DeviceQueueWorker>(this, workers_.size(),
                                                     device_flag);
      }

      if (!worker->Init(config.worker_config).ok()) {
        return absl::InternalError(
            absl::StrFormat("Worker initialization failed for worker : %s.",
                            ToString(device_flag)));
      }

      BAND_LOG_INTERNAL(BAND_LOG_INFO, "%s worker is created.",
                        ToString(device_flag));
      worker->Start();
      workers_.push_back(std::move(worker));
      workers_waiting_[i] = 0;
      BAND_TRACER_ADD_WORKER(device_flag, workers_.back()->GetId());
    } else {
      BAND_LOG_INTERNAL(BAND_LOG_WARNING, "%s worker is not created.",
                        ToString(device_flag));
    }
  }

  return absl::OkStatus();
}  // namespace band

Engine::Engine(ErrorReporter* error_reporeter) : IEngine(error_reporeter) {}

void Engine::UpdateWorkersWaiting() const {
  for (WorkerId worker_id = 0; worker_id < workers_.size(); worker_id++) {
    workers_waiting_[worker_id] = workers_[worker_id]->GetWaitingTime();
  }
}

WorkerWaitingTime Engine::GetWorkerWaitingTime() const {
  return workers_waiting_;
}

std::set<int> Engine::GetIdleWorkers() const {
  std::set<int> idle_workers;
  auto waiting_time = GetWorkerWaitingTime();
  for (auto worker_waiting : waiting_time) {
    if (worker_waiting.second == 0) {
      idle_workers.insert(worker_waiting.first);
    }
  }
  return idle_workers;
}

SubgraphKey Engine::GetLargestSubgraphKey(ModelId model_id,
                                          WorkerId worker_id) const {
  auto model_executor_it = model_executors_.find({model_id, worker_id});
  if (model_executor_it != model_executors_.end()) {
    return model_executor_it->second->GetLargestSubgraphKey();
  } else {
    return SubgraphKey();
  }
}

const ModelSpec* Engine::GetModelSpec(ModelId model_id) const {
  if (model_specs_.find(model_id) == model_specs_.end()) {
    return nullptr;
  } else {
    return &model_specs_.at(model_id);
  }
}

WorkerId Engine::GetModelWorker(ModelId model_id) const {
  return planner_->GetModelWorkerMap()[model_id];
}

bool Engine::IsBegin(const SubgraphKey& key) const {
  const ModelSpec* model_spec = GetModelSpec(key.GetModelId());
  if (!model_spec) {
    return false;
  }

  // if any of unit subgraph requires dependency, return false
  for (auto unit_index : key.GetUnitIndicesSet()) {
    if (model_spec->GetUnitSubgraphDependency(unit_index).any()) {
      return false;
    }
  }

  return true;
}

bool Engine::IsEnd(const SubgraphKey& key) const {
  const ModelSpec* model_spec = GetModelSpec(key.GetModelId());
  // check whether key has the last unit subgraph
  return model_spec &&
         (key.GetUnitIndices().test(model_spec->GetNumUnitSubgraphs() - 1) ||
          key.GetUnitIndices().none());
}

bool Engine::HasSubgraph(const SubgraphKey& key) const {
  auto model_executor_it =
      model_executors_.find({key.GetModelId(), key.GetWorkerId()});
  return model_executor_it != model_executors_.end() &&
         model_executor_it->second->HasSubgraph(key);
}

void Engine::ForEachSubgraph(
    std::function<void(const SubgraphKey&)> visitor) const {
  for (auto& model_executor : model_executors_) {
    model_executor.second->ForEachSubgraph(visitor);
  }
}

absl::Status Engine::Invoke(const SubgraphKey& key) {
  auto model_executor_it =
      model_executors_.find({key.GetModelId(), key.GetWorkerId()});
  if (model_executor_it == model_executors_.end()) {
    return absl::InternalError("Failed to find a subgraph key");
  }
  return model_executor_it->second->ExecuteSubgraph(key);
}

std::pair<SubgraphKey, double> Engine::GetMinCost(
    ModelId model_id, BitMask resolved_unit_subgraphs, double start_time,
    const WorkerWaitingTime& worker_waiting,
    const std::function<double(double, ThermalMap, ThermalMap)> cost) const {
  // lookup key for cache
  std::pair<ModelId, BitMask> cache_key = {model_id, resolved_unit_subgraphs};

  // check if it is safe to lookup the cache:
  // are all waiting times < start_time ?
  bool wait_time_is_stale = true;
  for (auto& pair : worker_waiting) {
    auto wait_time = pair.second;
    if (wait_time > start_time) {
      wait_time_is_stale = false;
    }
  }

  if (wait_time_is_stale) {
    auto it = cache_.find(cache_key);
    if (it != cache_.end()) {
      auto& pair = it->second;
      // the stored latency value assumes a start_time of 0,
      // so we need to add our own start_time to the stored value to get the
      // correct return value
      return {pair.first, pair.second + start_time};
    }
  }

  std::vector<SubgraphKey> candidates =
      GetSubgraphCandidates(model_id, resolved_unit_subgraphs);

  std::map<BitMask, std::vector<SubgraphKey>> unit_indicies_subgraphs;
  // group by unit indices
  for (const SubgraphKey& key : candidates) {
    unit_indicies_subgraphs[key.GetUnitIndices()].push_back(key);
  }

  std::pair<SubgraphKey, double> subgraph_min_cost{
      {}, std::numeric_limits<double>::max()};
  for (const auto& it : unit_indicies_subgraphs) {
    // first, filter out the subgraphs that take longer than others with the
    // same start/end indices, since there's no reason to pick them
    std::pair<SubgraphKey, double> target_subgraph =
        GetMinCostSubgraphKey(it.second, start_time, worker_waiting, cost);

    std::pair<SubgraphKey, double> local_min;
    if (IsEnd(target_subgraph.first)) {
      local_min = target_subgraph;
    } else {
      // Print resolved_unit_subgraphs
      BAND_LOG_PROD(BAND_LOG_INFO, "Resolved unit subgraphs: %s",
                    resolved_unit_subgraphs.ToString().c_str());
      local_min = GetMinCost(
          model_id,
          resolved_unit_subgraphs | target_subgraph.first.GetUnitIndices(),
          target_subgraph.second, worker_waiting, cost);
    }

    // check if this subgraph is better than the best one
    if (local_min.second < subgraph_min_cost.second) {
      // note the subgraph to return is the next immediate one (start_idx, XX),
      // but the latency to return is that of the final subgraph (XX, #ops)
      // hence, target_subgraph.first & local_min.second
      subgraph_min_cost.first = target_subgraph.first;
      subgraph_min_cost.second = local_min.second;
    }
  }

  if (wait_time_is_stale) {
    // if we've reached this point, then there shouldn't be an entry
    // for this key in the cache
    assert(cache_.find(cache_key) == cache_.end());
    // we are going to store the latency value for start_time == 0,
    // so do a sanity check for latency - start_time
    // assert(subgraph_min_cost.second >= start_time);

    cache_[cache_key] = {subgraph_min_cost.first,
                         subgraph_min_cost.second - start_time};
  }

  return subgraph_min_cost;
}

std::pair<std::vector<SubgraphKey>, double> Engine::GetMinCostWithUnitSubgraph(
    ModelId model_id, int start_unit_idx,
    const WorkerWaitingTime& worker_waiting,
    const std::function<double(double, ThermalMap, ThermalMap)> cost) const {
  const ModelSpec* model_spec = GetModelSpec(model_id);
  // vector for memoization during scheduling.
  // Each element is a pair of subgraph indices list and shortest latency.
  std::vector<std::pair<std::vector<SubgraphKey>, double>> memo;
  const size_t num_unit_subgraphs = model_spec->GetNumUnitSubgraphs();
  memo.resize(num_unit_subgraphs);

  assert(start_unit_idx < num_unit_subgraphs);

  // Initialize memo.
  for (int i = 0; i < num_unit_subgraphs; ++i) {
<<<<<<< HEAD
    memo[i] = std::make_pair<std::vector<SubgraphKey>, double>(
        {}, std::numeric_limits<double>::max());
=======
    memo[i] = std::make_pair<std::vector<SubgraphKey>, int64_t>(
        {}, std::numeric_limits<int>::max());
>>>>>>> c06cb4ce
  }

  // `i` and `j` refer to an unit subgraph idx.
  // A subgraph(i, j) consists of the unit subgraphs in [i, j].
  // The goal of the algorithm is to find the minimum expected latency;
  // `memo[k].second` is the minimum expected latency of the
  // subgraph(start_unit_idx, k). `memo[k].first` is the list of subgraph
  // indices of the best execution plan. So, the shortest expected latency of a
  // subgraph(start_unit_idx, num_unit_subgraphs - 1) is
  // `memo[num_unit_subgraphs - 1].second`.
  for (int j = start_unit_idx; j < num_unit_subgraphs; ++j) {
    std::pair<std::vector<SubgraphKey>, double> local_min =
        std::make_pair<std::vector<SubgraphKey>, int64_t>({}, -1);
    for (int i = j; i >= start_unit_idx; --i) {
      // Check if the subgraph(i, j) is valid.
      if (unit_subgraphs_to_subgraph_keys_.find(model_id) ==
          unit_subgraphs_to_subgraph_keys_.end()) {
        continue;
      }
      if (unit_subgraphs_to_subgraph_keys_.at(model_id).find(i) ==
          unit_subgraphs_to_subgraph_keys_.at(model_id).end()) {
        continue;
      }
      if (unit_subgraphs_to_subgraph_keys_.at(model_id).at(i).find(j) ==
          unit_subgraphs_to_subgraph_keys_.at(model_id).at(i).end()) {
        continue;
      }

      // Search from the profile result of the unit subgraph.
      const auto& subgraph_keys =
          unit_subgraphs_to_subgraph_keys_.at(model_id).at(i).at(j);

      int64_t start = i > start_unit_idx ? memo[i - 1].second : 0;
      std::pair<SubgraphKey, double> target_pair =
          GetMinCostSubgraphKey(subgraph_keys, start, worker_waiting, cost);
      SubgraphKey& target_key = target_pair.first;
      double& target_cost = target_pair.second;

      if (local_min.second == -1 || target_cost < local_min.second) {
        if (i > start_unit_idx) {
          local_min.first = memo[i - 1].first;
          local_min.first.push_back(target_key);
          local_min.second = target_cost;
        } else {
          local_min.first.clear();
          local_min.first.push_back(target_key);
          local_min.second = target_cost;
        }
      }
    }
    memo[j] = local_min;
  }

  return memo[num_unit_subgraphs - 1];
}

std::pair<std::vector<SubgraphKey>, double> Engine::GetSubgraphWithMinCost(
    const Job& job, const WorkerWaitingTime& worker_waiting,
    const std::function<double(double, ThermalMap, ThermalMap)> cost) const {
  // if (subgraph_config_.subgraph_preparation_type ==
  //     SubgraphPreparationType::kFallbackPerWorker) {
  auto pair = GetMinCost(job.model_id, job.resolved_unit_subgraphs, 0,
                         worker_waiting, cost);
  std::pair<std::vector<SubgraphKey>, int64_t> ret =
      std::pair<std::vector<SubgraphKey>, int64_t>({}, pair.second);
  ret.first.push_back(pair.first);
  return ret;
  // } else {
  // int start_unit_idx = 0;
  // for (int i = 0; i < model_specs_.at(job.model_id).GetNumUnitSubgraphs();
  //      i++) {
  //   if (job.resolved_unit_subgraphs.test(i)) {
  //     start_unit_idx = i + 1;
  //   }
  // }
  // return GetMinCostWithUnitSubgraph(job.model_id, start_unit_idx,
  //                                   worker_waiting, cost);
  // }
}

SubgraphKey Engine::GetSubgraphIdxSatisfyingSLO(
    const Job& job, const WorkerWaitingTime& worker_waiting,
    const std::set<WorkerId>& idle_workers) const {
  // TODO: implement this with SLO-based scheduler e.g., LSF
  BAND_NOT_IMPLEMENTED;
  return {};
}

std::vector<SubgraphKey> Engine::GetSubgraphCandidates(
    ModelId model_id, BitMask resolved_unit_subgraphs) const {
  std::vector<SubgraphKey> candidates;
  if (resolved_unit_subgraphs.none()) {
    for (const auto& model_executor : model_executors_) {
      if (model_executor.first.first == model_id) {
        model_executor.second->ForEachSubgraph(
            [this, &candidates](const SubgraphKey& key) {
              if (IsBegin(key)) {
                candidates.push_back(key);
              }
            });
      }
    }
  } else {
    for (const auto& model_executor : model_executors_) {
      if (model_executor.first.first == model_id) {
        model_executor.second->ForEachSubgraph([&](const SubgraphKey& key) {
          // skip if already executed
          if ((key.GetUnitIndices() & resolved_unit_subgraphs).any()) {
            return;
          }
          const BitMask external_dependencies =
              GetModelSpec(model_id)->GetUnitSubgraphDependency(
                  key.GetUnitIndices());
          // include if all external dependencies are resolved
          if (external_dependencies ==
              (external_dependencies & resolved_unit_subgraphs)) {
            candidates.push_back(key);
          }
        });
      }
    }
  }
  return candidates;
}

std::pair<SubgraphKey, double> Engine::GetMinCostSubgraphKey(
    const std::vector<SubgraphKey>& subgraph_keys, double start_time,
    const WorkerWaitingTime& worker_waiting,
    const std::function<double(double, ThermalMap, ThermalMap)> cost_func)
    const {
  double min_cost = std::numeric_limits<double>::max();
  SubgraphKey min_key = {};

  for (const auto& key : subgraph_keys) {
    double waiting_time = worker_waiting.at(key.GetWorkerId());
    double latency = GetExpected(key);
    double expected_latency =
        latency + std::max(waiting_time, static_cast<double>(start_time));
    ThermalMap expected_thermal = thermal_estimator_->GetExpected(key);
    ThermalMap profiled_thermal = thermal_estimator_->GetProfiled(key);
    double cost =
        cost_func(expected_latency, expected_thermal, profiled_thermal);
    if (min_cost >= cost) {
      min_cost = cost;
      min_key = key;
    }
  }
  return {min_key, min_cost};
}

void Engine::UpdateWithEvent(const SubgraphKey& key, size_t event_id) {
  latency_estimator_->UpdateWithEvent(key, event_id);
  thermal_estimator_->UpdateWithEvent(key, event_id);
}

double Engine::GetProfiled(const SubgraphKey& key) const {
  return latency_estimator_->GetProfiled(key);
}

double Engine::GetExpected(const SubgraphKey& key) const {
  return latency_estimator_->GetProfiled(key);
}

void Engine::Trigger() { planner_->Trigger(); }

int Engine::EnqueueRequest(Job job, bool push_front) {
  return planner_->EnqueueRequest(job, push_front);
}

std::vector<int> Engine::EnqueueBatch(std::vector<Job> jobs, bool push_front) {
  return planner_->EnqueueBatch(jobs, push_front);
}

void Engine::PrepareReenqueue(Job& job) { planner_->PrepareReenqueue(job); }

void Engine::EnqueueFinishedJob(Job& job) {
  if (!job.is_idle_job) {
    job.profiled_thermal = thermal_estimator_->GetProfiled(job.subgraph_key);
    job.profiled_latency = latency_estimator_->GetProfiled(job.subgraph_key);
  }
  planner_->EnqueueFinishedJob(job);
}

bool Engine::EnqueueToWorker(const ScheduleAction& action, const int idle_us) {
  return EnqueueToWorkerBatch(
      std::vector<ScheduleAction>{action},
      idle_us > 0 ? std::vector<int>{idle_us} : std::vector<int>());
}

bool Engine::EnqueueToWorkerBatch(
    const std::vector<ScheduleAction>& schedule_action,
    const std::vector<int> idle_uses) {
  return planner_->EnqueueToWorker(schedule_action, idle_uses);
}

const Worker* Engine::GetWorker(WorkerId id) const {
  if (id >= 0 && id < workers_.size()) {
    return workers_.at(id).get();
  } else {
    return nullptr;
  }
}

Worker* Engine::GetWorker(WorkerId id) {
  if (id >= 0 && id < workers_.size()) {
    return workers_[id].get();
  } else {
    return nullptr;
  }
}

absl::Status Engine::TryCopyInputTensors(const Job& job) {
  // Skip all tensor communication for compute only case.
  if (job.input_handle < 0) {
    return absl::OkStatus();
  }

  const SubgraphKey& key = job.subgraph_key;
  auto model_executor = GetModelExecutor(job.subgraph_key);
  std::set<int> unresolved_tensors(model_executor->GetInputs(key).begin(),
                                   model_executor->GetInputs(key).end());

  // Intermediate tensor communication
  for (auto subgraph_it = job.previous_subgraph_keys.cbegin();
       subgraph_it != job.previous_subgraph_keys.cend(); ++subgraph_it) {
    SubgraphKey preceded_subgraph_key = *subgraph_it;
    auto preceded_model_executor = GetModelExecutor(preceded_subgraph_key);

    for (int tensor_index :
         preceded_model_executor->GetOutputs(preceded_subgraph_key)) {
      if (unresolved_tensors.find(tensor_index) != unresolved_tensors.end()) {
        std::shared_ptr<interface::ITensorView> src =
            preceded_model_executor->GetTensorView(preceded_subgraph_key,
                                                   tensor_index);
        std::shared_ptr<interface::ITensorView> dst =
            model_executor->GetTensorView(key, tensor_index);

        if (!dst->CopyDataFrom(src.get()).ok()) {
          return absl::InternalError(
              absl::StrFormat("Tensor data copy failure from %s to %s",
                              src->GetName(), dst->GetName()));
        }

        unresolved_tensors.erase(tensor_index);
      }
    }
  }

  if (model_input_buffer_.find(job.model_id) == model_input_buffer_.end()) {
    return absl::InternalError(absl::StrFormat(
        "Failed to find input tensor ring buffer for model %d", job.model_id));
  }

  auto input_buffer = model_input_buffer_[job.model_id].get();

  // Copy model input
  for (auto tensor_it = unresolved_tensors.begin();
       tensor_it != unresolved_tensors.end();) {
    int tensor_index = *tensor_it;
    if (input_buffer->IsTensorIndexValid(tensor_index)) {
      if (!input_buffer
               ->GetTensorFromHandle(
                   model_executor->GetTensorView(key, tensor_index).get(),
                   tensor_index, job.input_handle)
               .ok()) {
        return absl::InternalError(
            absl::StrFormat("Failed to copy input tensor %d for model %d",
                            tensor_index, job.model_id));
      }
      tensor_it = unresolved_tensors.erase(tensor_it);
    } else {
      ++tensor_it;
    }
  }

  if (!unresolved_tensors.empty()) {
    return absl::InternalError("Some tensors fail to be resolved.");
  }

  return absl::OkStatus();
}

absl::Status Engine::TryCopyOutputTensors(const Job& job) {
  // TODO: Subgraph execution

  // Compute only.
  if (job.output_handle < 0) {
    return absl::OkStatus();
  }

  const SubgraphKey& key = job.subgraph_key;
  auto model_executor = GetModelExecutor(job.subgraph_key);

  if (model_output_buffer_.find(job.model_id) == model_output_buffer_.end()) {
    return absl::InternalError(absl::StrFormat(
        "Failed to find output tensor ring buffer for model %d", job.model_id));
  }

  auto output_buffer = model_output_buffer_[job.model_id].get();
  for (int tensor_index : model_executor->GetOutputs(key)) {
    if (output_buffer->IsTensorIndexValid(tensor_index)) {
      if (!output_buffer
               ->PutTensorToHandle(
                   model_executor->GetTensorView(key, tensor_index).get(),
                   tensor_index, job.output_handle)
               .ok()) {
        return absl::InternalError(
            absl::StrFormat("Failed to copy output tensor %d for model %d",
                            tensor_index, job.model_id));
      }
    }
  }

  return absl::OkStatus();
}

WorkerId Engine::GetDeviceWorkerId(DeviceFlag flag) const {
  for (WorkerId worker_id = 0; worker_id < workers_.size(); worker_id++) {
    if (workers_[worker_id]->GetDeviceFlag() == flag) {
      return worker_id;
    }
  }
  BAND_LOG_INTERNAL(BAND_LOG_WARNING, "Failed to find a worker for %s",
                    ToString(flag));
  return -1;
}

interface::IModelExecutor* Engine::GetModelExecutor(const SubgraphKey& key) {
  auto it = model_executors_.find({key.GetModelId(), key.GetWorkerId()});
  return it != model_executors_.end() ? it->second.get() : nullptr;
}

const interface::IModelExecutor* Engine::GetModelExecutor(
    const SubgraphKey& key) const {
  auto it = model_executors_.find({key.GetModelId(), key.GetWorkerId()});
  return it != model_executors_.end() ? it->second.get() : nullptr;
}

size_t Engine::BeginEvent() {
  size_t event_handle = -1;
  for (auto profiler : profilers_) {
    event_handle = profiler->BeginEvent();
  }
  return event_handle;
}

void Engine::EndEvent(size_t event_id) {
  for (int i = 0; i < profilers_.size(); i++) {
    profilers_[i]->EndEvent(event_id);
  }
}

absl::Status Engine::ProfileModel(ModelId model_id) {
  for (WorkerId worker_id = 0; worker_id < GetNumWorkers(); worker_id++) {
    Worker* worker = GetWorker(worker_id);
    worker->Pause();
    worker->Wait();
    std::thread profile_thread([&]() {
      device::Root();
      if (worker->GetWorkerThreadAffinity().NumEnabled() > 0) {
        BAND_LOG_INTERNAL(BAND_LOG_ERROR,
                          "Failed to get worker %d thread affinity", worker_id);
      }
      {
        auto status = SetCPUThreadAffinity(worker->GetWorkerThreadAffinity());
        if (!status.ok()) {
          BAND_LOG_INTERNAL(BAND_LOG_ERROR,
                            "Failed to propagate thread affinity of worker id "
                            "%d to profile thread: %s",
                            worker_id, status.message());
        }
      }
      ForEachSubgraph([&](const SubgraphKey& subgraph_key) -> void {
        if (subgraph_key.GetWorkerId() != worker_id ||
            subgraph_key.GetModelId() != model_id) {
          return;
        }

        for (int i = 0; i < profile_config_.num_warmups; i++) {
          if (!Invoke(subgraph_key).ok()) {
            BAND_LOG_INTERNAL(BAND_LOG_ERROR,
                              "Profiler failed to invoke largest subgraph of "
                              "model %d in worker %d during warmup.",
                              model_id, worker_id);
          }
        }

        for (int i = 0; i < profile_config_.num_runs; i++) {
          // All event handles must be the same.
          size_t event_id = BeginEvent();
          if (!Invoke(subgraph_key).ok()) {
            BAND_LOG_INTERNAL(BAND_LOG_ERROR,
                              "Profiler failed to invoke largest subgraph of "
                              "model %d in worker %d during profiling.",
                              model_id, worker_id);
          }
          EndEvent(event_id);
          UpdateWithEvent(subgraph_key, event_id);
        }
      });
    });

    profile_thread.join();
    worker->Resume();
  }
  return absl::OkStatus();
}

}  // namespace band<|MERGE_RESOLUTION|>--- conflicted
+++ resolved
@@ -284,15 +284,10 @@
                           error_reporter_, output_tensors, output_indices));
       }
     }
-<<<<<<< HEAD
 
     // Profile models
     {
       auto status = ProfileModel(model_id);
-=======
-    {
-      auto status = latency_estimator_->ProfileModel(model_id);
->>>>>>> c06cb4ce
       if (!status.ok()) {
         return status;
       }
@@ -541,7 +536,6 @@
     profilers_ = {latency_profiler_, thermal_profiler_, frequency_profiler_};
   }
 
-<<<<<<< HEAD
   // Setup for estimators
 #ifdef BAND_FREQ
   {
@@ -571,20 +565,12 @@
         latency_estimator_.get());
     auto status =
         thermal_estimator_->Init(config.profile_config.thermal_config);
-=======
-    latency_estimator_ = std::make_unique<LatencyEstimator>(this);
-    auto status = latency_estimator_->Init(config.profile_config);
->>>>>>> c06cb4ce
     if (!status.ok()) {
       return status;
     }
   }
 
   {
-<<<<<<< HEAD
-=======
-#if BAND_IS_MOBILE
->>>>>>> c06cb4ce
     const CPUMaskFlag cpu_mask = static_cast<CPUMaskFlag>(config.cpu_mask);
     auto cpu_mask_set = BandCPUMaskGetSet(cpu_mask);
 
@@ -832,13 +818,8 @@
 
   // Initialize memo.
   for (int i = 0; i < num_unit_subgraphs; ++i) {
-<<<<<<< HEAD
     memo[i] = std::make_pair<std::vector<SubgraphKey>, double>(
         {}, std::numeric_limits<double>::max());
-=======
-    memo[i] = std::make_pair<std::vector<SubgraphKey>, int64_t>(
-        {}, std::numeric_limits<int>::max());
->>>>>>> c06cb4ce
   }
 
   // `i` and `j` refer to an unit subgraph idx.
