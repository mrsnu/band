--- conflicted
+++ resolved
@@ -18,10 +18,6 @@
 #include "band/tensor.h"
 #include "band/worker.h"
 
-<<<<<<< HEAD
-
-=======
->>>>>>> 15b131df
 namespace band {
 
 Engine::~Engine() {
