--- conflicted
+++ resolved
@@ -440,13 +440,6 @@
 
 absl::Status Engine::Wait(std::vector<JobId> job_ids,
                           std::vector<Tensors> outputs) {
-<<<<<<< HEAD
-  for (auto job_id : job_ids) {
-    BAND_LOG_DEBUG("Wait for job %d", job_id);
-  }
-
-=======
->>>>>>> 720972b5
   planner_->Wait(job_ids);
   for (size_t i = 0; i < outputs.size(); i++) {
     auto status = GetOutputTensors(job_ids[i], outputs[i]);
