#include "band/worker.h"

#include "band/common.h"
#include "band/job_tracer.h"
#include "band/logger.h"
#include "band/time.h"
#include "worker.h"

namespace band {
Worker::Worker(Context* context, WorkerId worker_id, DeviceFlags device_flag)
    : context_(context), worker_id_(worker_id), device_flag_(device_flag) {}

Worker::~Worker() {
  if (!kill_worker_) {
    BAND_LOG_INTERNAL(
        BAND_LOG_ERROR,
        "Worker should explicitly stop worker thread before destruction");
  }
}

absl::Status Worker::Init(const WorkerConfig& config) {
  availability_check_interval_ms_ = config.availability_check_interval_ms;

  BAND_LOG_INTERNAL(
      BAND_LOG_INFO,
      "Set affinity of worker (%d,%s) to %s cores for %d threads.", worker_id_,
      GetName(device_flag_).c_str(),
      BandCPUMaskGetName(config.cpu_masks[worker_id_]),
      config.num_threads[worker_id_]);

  const CpuSet worker_mask_set =
      BandCPUMaskGetSet(config.cpu_masks[worker_id_]);
  return UpdateWorkerThread(worker_mask_set, config.num_threads[worker_id_]);
}

absl::Status Worker::UpdateWorkerThread(const CpuSet thread_affinity_mask,
                                        int num_threads) {
  std::lock_guard<std::mutex> cpu_lock(cpu_mtx_);

  if (num_threads_ != num_threads) {
    num_threads_ = num_threads;
    need_cpu_update_ = true;
  }

  CpuSet current_cpu_set;
  if (!GetCPUThreadAffinity(current_cpu_set).ok()) {
    // skip if not supports
    BAND_LOG_INTERNAL(BAND_LOG_WARNING,
                      "Set affinity failed - not supported by the platform");
    return absl::OkStatus();
  }

  if (current_cpu_set == thread_affinity_mask ||
      thread_affinity_mask.NumEnabled() == 0) {
    return absl::OkStatus();
  }

  for (int cpu = 0; cpu < GetCPUCount(); cpu++) {
    if (cpu_set_.IsEnabled(cpu) != thread_affinity_mask.IsEnabled(cpu)) {
      cpu_set_ = thread_affinity_mask;
      need_cpu_update_ = true;
      return absl::OkStatus();
    }
  }
  return absl::OkStatus();
}

void Worker::WaitUntilDeviceAvailable(SubgraphKey& subgraph) {
  while (true) {
    Time::SleepForMicros(1000 * availability_check_interval_ms_);
    BAND_LOG_INTERNAL(BAND_LOG_INFO, "Availability check at %d ms.",
                      Time::NowMicros());
    if (context_->Invoke(subgraph).ok()) {
      return;
    }
  }
}

bool Worker::IsAvailable() const { return !is_throttling_ && !is_paused_; }

void Worker::Start() {
  std::call_once(device_cpu_start_flag_, [&]() {
    device_cpu_thread_ = std::thread([this] { this->Work(); });
  });
}

void Worker::End() {
  {
    std::lock_guard<std::mutex> lock(device_mtx_);
    kill_worker_ = true;
  }
  request_cv_.notify_all();
  device_cpu_thread_.join();
}

void Worker::Pause() {
  std::lock_guard<std::mutex> lock(device_mtx_);
  is_paused_ = true;
}

void Worker::Resume() {
  std::unique_lock<std::mutex> lock(device_mtx_);
  is_paused_ = false;
  lock.unlock();

  request_cv_.notify_one();
}

void Worker::Wait() {
  std::unique_lock<std::mutex> lock(device_mtx_);
  wait_cv_.wait(lock, [&]() { return !HasJob(); });
}

const CpuSet& Worker::GetWorkerThreadAffinity() const { return cpu_set_; }

int Worker::GetNumThreads() const { return num_threads_; }

bool Worker::IsEnqueueReady() const { return IsAvailable(); }

JobQueue& Worker::GetDeviceRequests() {
  JobQueue queue;
  BAND_NOT_IMPLEMENTED;
  return queue;
}

void Worker::AllowWorkSteal() { BAND_NOT_IMPLEMENTED; }

const ErrorReporter* Worker::GetErrorReporter() const {
  return context_->GetErrorReporter();
}

bool Worker::IsValid(Job& job) {
  return job.model_id >= 0 && job.subgraph_key.IsValid() &&
         job.enqueue_time > 0 && job.invoke_time == 0 && job.end_time == 0;
}

absl::Status Worker::TryUpdateWorkerThread() {
  std::lock_guard<std::mutex> cpu_lock(cpu_mtx_);
  if (need_cpu_update_) {
    need_cpu_update_ = false;

    // TODO: propagate num threads per each interpreter?

    // Interpreter *interpreter_ptr = context_ptr->GetModelExecutor();
    // auto internal_backend =
    //     interpreter_ptr->GetCpuBackendContext()->internal_backend_context();
    // internal_backend->SetCpuSet(std::this_thread::get_id(), cpu_set_);
    // internal_backend->SetMaxNumThreads(num_threads_);

    if (cpu_set_.NumEnabled() == 0) {
      return absl::OkStatus();
    }

    if (!SetCPUThreadAffinity(cpu_set_).ok()) {
      return absl::InternalError(
          absl::StrFormat("Worker (%d, %s) failed to set cpu thread affinity",
                          worker_id_, GetName(device_flag_)));
    }
  }
  return absl::OkStatus();
}

void Worker::Work() {
  while (true) {
    std::unique_lock<std::mutex> lock(device_mtx_);

    if (!HasJob()) {
      wait_cv_.notify_all();
    }

    request_cv_.wait(
        lock, [this]() { return (kill_worker_ || HasJob()) && !is_paused_; });

    if (kill_worker_) {
      break;
    }

    Job* current_job = GetCurrentJob();
    lock.unlock();

    if (!current_job || !IsValid(*current_job)) {
      BAND_REPORT_ERROR(GetErrorReporter(),
                        "%s worker spotted an invalid job (model id %d, "
                        "subgraph valid %d (%d, %d), "
                        "enqueue time %d, invoke time %d, end time %d)",
                        GetName(device_flag_).c_str(), current_job->model_id,
                        current_job->subgraph_key.IsValid(),
                        current_job->subgraph_key.GetModelId(),
                        current_job->subgraph_key.GetWorkerId(),
                        current_job->enqueue_time, current_job->invoke_time,
                        current_job->end_time);
      break;
    }

    SubgraphKey subgraph_key = current_job->subgraph_key;

    if (!TryUpdateWorkerThread().ok()) {
      // TODO #21: Handle errors in multi-thread environment
      break;
    }

    if (context_->TryCopyInputTensors(*current_job).ok()) {
      lock.lock();
      current_job->invoke_time = Time::NowMicros();
      lock.unlock();

<<<<<<< HEAD
      absl::Status status = context_->Invoke(subgraph_key);
      if (status.ok()) {
=======
      BAND_TRACER_BEGIN_SUBGRAPH(*current_job);
      BandStatus status = context_->Invoke(subgraph_key);
      if (status == kBandOk) {
>>>>>>> 70ff2c3e
        // end_time is never read/written by any other thread as long as
        // is_busy == true, so it's safe to update it w/o grabbing the lock
        current_job->end_time = Time::NowMicros();
        context_->UpdateLatency(
            subgraph_key, (current_job->end_time - current_job->invoke_time));
        if (current_job->following_jobs.size() != 0) {
          context_->EnqueueBatch(current_job->following_jobs);
        }
        context_->TryCopyOutputTensors(*current_job);
        current_job->status = JobStatus::Success;
      } else if (!status.ok()) {
        HandleDeviceError(*current_job);
        context_->Trigger();
        continue;
      } else {
        // end_time is never read/written by any other thread as long as
        // !requests_.empty(), so it's safe to update it w/o grabbing the lock
        current_job->end_time = Time::NowMicros();
        // TODO #21: Handle errors in multi-thread environment
        current_job->status = JobStatus::InvokeFailure;
      }
    } else {
      BAND_REPORT_ERROR(GetErrorReporter(), "%s worker failed to copy input",
                        GetName(device_flag_).c_str());
      // TODO #21: Handle errors in multi-thread environment
      current_job->status = JobStatus::InputCopyFailure;
    }
    BAND_TRACER_END_SUBGRAPH(*current_job);
    context_->EnqueueFinishedJob(*current_job);

    lock.lock();
    EndEnqueue();
    lock.unlock();

    context_->Trigger();
  }
}

}  // namespace band<|MERGE_RESOLUTION|>--- conflicted
+++ resolved
@@ -204,14 +204,9 @@
       current_job->invoke_time = Time::NowMicros();
       lock.unlock();
 
-<<<<<<< HEAD
+      BAND_TRACER_BEGIN_SUBGRAPH(*current_job);
       absl::Status status = context_->Invoke(subgraph_key);
       if (status.ok()) {
-=======
-      BAND_TRACER_BEGIN_SUBGRAPH(*current_job);
-      BandStatus status = context_->Invoke(subgraph_key);
-      if (status == kBandOk) {
->>>>>>> 70ff2c3e
         // end_time is never read/written by any other thread as long as
         // is_busy == true, so it's safe to update it w/o grabbing the lock
         current_job->end_time = Time::NowMicros();
