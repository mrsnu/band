#include "band/logger.h"
#include "band/tool/benchmark.h"

using namespace band;

int main(int argc, const char** argv) {
<<<<<<< HEAD
  tool::Benchmark benchmark;
  auto status = benchmark.Initialize(argc, argv);
  if (!status.ok()) {
    BAND_LOG_PROD(BAND_LOG_ERROR, "Benchmark failed to initialize: %s", status.message());
    return -1;
  }

  status = benchmark.Run();
  if (!status.ok()) {
    BAND_LOG_PROD(BAND_LOG_ERROR, "Benchmark failed to run", status.message());
=======
  band::tool::Benchmark benchmark;
  if (benchmark.Initialize(argc, argv).ok()) {
    auto status = benchmark.Run();
    if (!status.ok()) {
      BAND_LOG_PROD(BAND_LOG_ERROR, "Benchmark failed: %s", status.message());
      return -1;
    }
  } else {
    BAND_LOG_PROD(BAND_LOG_ERROR, "Benchmark failed to initialize");
>>>>>>> bf1d245f
    return -1;
  }
  return 0;
}<|MERGE_RESOLUTION|>--- conflicted
+++ resolved
@@ -4,18 +4,6 @@
 using namespace band;
 
 int main(int argc, const char** argv) {
-<<<<<<< HEAD
-  tool::Benchmark benchmark;
-  auto status = benchmark.Initialize(argc, argv);
-  if (!status.ok()) {
-    BAND_LOG_PROD(BAND_LOG_ERROR, "Benchmark failed to initialize: %s", status.message());
-    return -1;
-  }
-
-  status = benchmark.Run();
-  if (!status.ok()) {
-    BAND_LOG_PROD(BAND_LOG_ERROR, "Benchmark failed to run", status.message());
-=======
   band::tool::Benchmark benchmark;
   if (benchmark.Initialize(argc, argv).ok()) {
     auto status = benchmark.Run();
@@ -25,7 +13,6 @@
     }
   } else {
     BAND_LOG_PROD(BAND_LOG_ERROR, "Benchmark failed to initialize");
->>>>>>> bf1d245f
     return -1;
   }
   return 0;
