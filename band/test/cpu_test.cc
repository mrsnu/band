
#include "band/cpu.h"

#include <gtest/gtest.h>

<<<<<<< HEAD
namespace Band {
namespace Test {
struct AffinityMasksFixture : public testing::TestWithParam<CPUMaskFlags> {
=======
namespace band {
namespace test {
struct AffinityMasksFixture : public testing::TestWithParam<BandCPUMaskFlags> {
>>>>>>> c891676b
};

#ifdef _BAND_SUPPORT_THREAD_AFFINITY
TEST_P(AffinityMasksFixture, AffinitySetTest) {
  CpuSet target_set = BandCPUMaskGetSet(GetParam());
  // this fails if target_set is null
  absl::Status set_status = SetCPUThreadAffinity(target_set);

  CpuSet current_set;
  // should always success
  EXPECT_TRUE(GetCPUThreadAffinity(current_set).ok());
  if (set_status.ok()) {
    EXPECT_EQ(target_set, current_set);
    EXPECT_EQ(target_set.NumEnabled(), current_set.NumEnabled());
  } else {
    EXPECT_EQ(target_set.NumEnabled(), 0);
  }
}

TEST(CPUTest, DisableTest) {
  CpuSet set = BandCPUMaskGetSet(CPUMaskFlags::All);
  EXPECT_TRUE(SetCPUThreadAffinity(set).ok());

  for (size_t i = 0; i < GetCPUCount(); i++) {
    set.Disable(i);
  }

  EXPECT_TRUE(!SetCPUThreadAffinity(set).ok());
}

TEST(CPUTest, EnableTest) {
  CpuSet set;
  EXPECT_TRUE(!SetCPUThreadAffinity(set).ok());

  for (size_t i = 0; i < GetCPUCount(); i++) {
    set.Enable(i);
  }

  EXPECT_TRUE(SetCPUThreadAffinity(set).ok());
  EXPECT_TRUE(GetCPUThreadAffinity(set).ok());
  EXPECT_EQ(set, BandCPUMaskGetSet(CPUMaskFlags::All));
}

INSTANTIATE_TEST_SUITE_P(AffinitySetTests, AffinityMasksFixture,
                         testing::Values(CPUMaskFlags::All, CPUMaskFlags::Little, CPUMaskFlags::Big,
                                         CPUMaskFlags::Primary));
#else

TEST_P(AffinityMasksFixture, DummyTest) {
  CpuSet target_set = BandCPUMaskGetSet(GetParam());
  // always success, as this platform not supports thread affinity
  EXPECT_TRUE(SetCPUThreadAffinity(target_set).ok());
  EXPECT_TRUE(GetCPUThreadAffinity(target_set).ok());
}

INSTANTIATE_TEST_SUITE_P(DummyTest, AffinityMasksFixture,
                         testing::Values(CPUMaskFlags::All, CPUMaskFlags::Little, CPUMaskFlags::Big,
                                         CPUMaskFlags::Primary));
#endif

}  // namespace test
}  // namespace band

int main(int argc, char** argv) {
  ::testing::InitGoogleTest(&argc, argv);
  return RUN_ALL_TESTS();
}<|MERGE_RESOLUTION|>--- conflicted
+++ resolved
@@ -3,15 +3,9 @@
 
 #include <gtest/gtest.h>
 
-<<<<<<< HEAD
-namespace Band {
-namespace Test {
-struct AffinityMasksFixture : public testing::TestWithParam<CPUMaskFlags> {
-=======
 namespace band {
 namespace test {
-struct AffinityMasksFixture : public testing::TestWithParam<BandCPUMaskFlags> {
->>>>>>> c891676b
+struct AffinityMasksFixture : public testing::TestWithParam<CPUMaskFlags> {
 };
 
 #ifdef _BAND_SUPPORT_THREAD_AFFINITY
