#include <gtest/gtest.h>
#include <stdarg.h>
#include <stdint.h>

#include <array>
#include <fstream>
#include <vector>

#include "band/backend/tfl/model.h"
#include "band/backend/tfl/model_executor.h"
#include "band/backend/tfl/tensor.h"
#include "band/backend_factory.h"
#include "band/config_builder.h"
#include "band/engine.h"
#include "band/interface/model_executor.h"
#include "band/interface/tensor.h"
#include "band/model.h"
#include "band/tensor.h"

namespace band {
using namespace interface;
TEST(TFLiteBackend, BackendInvoke) {
  tfl::TfLiteModel bin_model(0);
  bin_model.FromPath("band/test/data/add.tflite");

<<<<<<< HEAD
  TfLite::TfLiteModelExecutor model_executor(0, 0, DeviceFlags::CPU);
  EXPECT_TRUE(model_executor.PrepareSubgraph(&bin_model).ok());
  EXPECT_TRUE(
      model_executor.ExecuteSubgraph(model_executor.GetLargestSubgraphKey())
          .ok());
=======
  tfl::TfLiteModelExecutor model_executor(0, 0, kBandCPU);
  EXPECT_EQ(model_executor.PrepareSubgraph(&bin_model), kBandOk);
  EXPECT_EQ(
      model_executor.ExecuteSubgraph(model_executor.GetLargestSubgraphKey()),
      kBandOk);
>>>>>>> c891676b
}

TEST(TFLiteBackend, ModelSpec) {
  tfl::TfLiteModel bin_model(0);
  bin_model.FromPath("band/test/data/add.tflite");

<<<<<<< HEAD
  TfLite::TfLiteModelExecutor model_executor(0, 0, DeviceFlags::CPU);
  ModelSpec model_spec =
      model_executor.InvestigateModelSpec(&bin_model).value();
=======
  tfl::TfLiteModelExecutor model_executor(0, 0, kBandCPU);
  ModelSpec model_spec = model_executor.InvestigateModelSpec(&bin_model);
>>>>>>> c891676b

#ifdef TFLITE_BUILD_WITH_XNNPACK_DELEGATE
  EXPECT_EQ(model_spec.num_ops, 1);
#else
  EXPECT_EQ(model_spec.num_ops, 2);
#endif
  EXPECT_EQ(model_spec.input_tensors.size(), 1);
  EXPECT_EQ(model_spec.output_tensors.size(), 1);
}

TEST(TFLiteBackend, Registration) {
  auto backends = BackendFactory::GetAvailableBackends();
  int expected_num_backends = 0;
#ifdef BAND_TFLITE
  expected_num_backends++;
#endif
  EXPECT_EQ(backends.size(), expected_num_backends);
}

TEST(TFLiteBackend, InterfaceInvoke) {
  auto backends = BackendFactory::GetAvailableBackends();
  IModel* bin_model = BackendFactory::CreateModel(BackendType::TfLite, 0);
  bin_model->FromPath("band/test/data/add.tflite");

  IModelExecutor* model_executor = BackendFactory::CreateModelExecutor(
      BackendType::TfLite, 0, 0, DeviceFlags::CPU);
  EXPECT_TRUE(model_executor->PrepareSubgraph(bin_model).ok());

  SubgraphKey key = model_executor->GetLargestSubgraphKey();

  EXPECT_EQ(model_executor->GetInputs(key).size(), 1);
  EXPECT_EQ(model_executor->GetOutputs(key).size(), 1);

  std::array<float, 2> input = {1.f, 3.f};
  memcpy(model_executor->GetTensorView(key, model_executor->GetInputs(key)[0])
             ->GetData(),
         input.data(), input.size() * sizeof(float));

  EXPECT_TRUE(model_executor->ExecuteSubgraph(key).ok());

  auto output_tensor =
      model_executor->GetTensorView(key, model_executor->GetOutputs(key)[0]);
  EXPECT_EQ(reinterpret_cast<float*>(output_tensor->GetData())[0], 3.f);
  EXPECT_EQ(reinterpret_cast<float*>(output_tensor->GetData())[1], 9.f);

  delete bin_model;
  delete model_executor;
}

TEST(TFLiteBackend, SimpleEngineInvokeSync) {
  RuntimeConfigBuilder b;
  RuntimeConfig config =
      b.AddPlannerLogPath("band/test/data/log.csv")
          .AddSchedulers({SchedulerType::RoundRobin})
          .AddMinimumSubgraphSize(7)
          .AddSubgraphPreparationType(
              SubgraphPreparationType::MergeUnitSubgraph)
          .AddCPUMask(CPUMaskFlags::All)
          .AddPlannerCPUMask(CPUMaskFlags::Primary)
          .AddWorkers({DeviceFlags::CPU, DeviceFlags::CPU})
          .AddWorkerNumThreads({3, 4})
          .AddWorkerCPUMasks({CPUMaskFlags::Big, CPUMaskFlags::Little})
          .AddSmoothingFactor(0.1)
          .AddProfileDataPath("band/test/data/profile.json")
          .AddOnline(true)
          .AddNumWarmups(1)
          .AddNumRuns(1)
          .AddAllowWorkSteal(true)
          .AddAvailabilityCheckIntervalMs(30000)
          .AddScheduleWindowSize(10)
          .Build();

  auto engine = Engine::Create(config);
  EXPECT_TRUE(engine);

  Model model;
  EXPECT_EQ(
      model.FromPath(BackendType::TfLite, "band/test/data/add.tflite"), absl::OkStatus());
  EXPECT_EQ(engine->RegisterModel(&model), absl::OkStatus());

  Tensor* input_tensor = engine->CreateTensor(
      model.GetId(), engine->GetInputTensorIndices(model.GetId())[0]);
  Tensor* output_tensor = engine->CreateTensor(
      model.GetId(), engine->GetOutputTensorIndices(model.GetId())[0]);

  EXPECT_TRUE(input_tensor && output_tensor);

  int execution_count = 0;
  engine->SetOnEndRequest(
      [&execution_count](int, absl::Status) { execution_count++; });

  std::array<float, 2> input = {1.f, 3.f};
  memcpy(input_tensor->GetData(), input.data(), input.size() * sizeof(float));

  EXPECT_TRUE(engine
                  ->RequestSync(model.GetId(),
                                RequestOption::GetDefaultOption(),
                                {input_tensor}, {output_tensor})
                  .ok());
  EXPECT_EQ(reinterpret_cast<float*>(output_tensor->GetData())[0], 3.f);
  EXPECT_EQ(reinterpret_cast<float*>(output_tensor->GetData())[1], 9.f);
  EXPECT_EQ(execution_count, 1);

  delete input_tensor;
  delete output_tensor;
}

TEST(TFLiteBackend, SimpleEngineProfile) {
  RuntimeConfigBuilder b;
  RuntimeConfig config =
      b.AddPlannerLogPath("band/test/data/log.csv")
          .AddSchedulers({SchedulerType::FixedWorkerGlobalQueue})
          .AddMinimumSubgraphSize(7)
          .AddSubgraphPreparationType(
              SubgraphPreparationType::MergeUnitSubgraph)
          .AddCPUMask(CPUMaskFlags::All)
          .AddPlannerCPUMask(CPUMaskFlags::Primary)
          .AddWorkers({DeviceFlags::CPU, DeviceFlags::CPU})
          .AddWorkerNumThreads({3, 4})
          .AddWorkerCPUMasks({CPUMaskFlags::Big, CPUMaskFlags::Little})
          .AddSmoothingFactor(0.1)
          .AddProfileDataPath("band/test/data/profile.json")
          .AddOnline(true)
          .AddNumWarmups(1)
          .AddNumRuns(1)
          .AddAllowWorkSteal(true)
          .AddAvailabilityCheckIntervalMs(30000)
          .AddScheduleWindowSize(10)
          .Build();

  auto engine = Engine::Create(config);
  EXPECT_TRUE(engine);

  Model model;
  EXPECT_TRUE(
      model.FromPath(BackendType::TfLite, "band/test/data/add.tflite").ok());
  EXPECT_TRUE(engine->RegisterModel(&model).ok());

  EXPECT_GT(
      engine->GetProfiled(engine->GetLargestSubgraphKey(model.GetId(), 0)), 0);
  EXPECT_GT(
      engine->GetExpected(engine->GetLargestSubgraphKey(model.GetId(), 0)), 0);
}

TEST(TFLiteBackend, SimpleEngineInvokeAsync) {
  RuntimeConfigBuilder b;
  RuntimeConfig config =
      b.AddPlannerLogPath("band/test/data/log.csv")
          .AddSchedulers({SchedulerType::ShortestExpectedLatency})
          .AddMinimumSubgraphSize(7)
          .AddSubgraphPreparationType(
              SubgraphPreparationType::MergeUnitSubgraph)
          .AddCPUMask(CPUMaskFlags::All)
          .AddPlannerCPUMask(CPUMaskFlags::Primary)
          .AddWorkers({DeviceFlags::CPU, DeviceFlags::CPU})
          .AddWorkerNumThreads({3, 4})
          .AddWorkerCPUMasks({CPUMaskFlags::Big, CPUMaskFlags::Little})
          .AddSmoothingFactor(0.1)
          .AddProfileDataPath("band/test/data/profile.json")
          .AddOnline(true)
          .AddNumWarmups(1)
          .AddNumRuns(1)
          .AddAllowWorkSteal(true)
          .AddAvailabilityCheckIntervalMs(30000)
          .AddScheduleWindowSize(10)
          .Build();

  auto engine = Engine::Create(config);
  EXPECT_TRUE(engine);

  Model model;
  EXPECT_TRUE(
      model.FromPath(BackendType::TfLite, "band/test/data/add.tflite").ok());
  EXPECT_TRUE(engine->RegisterModel(&model).ok());

  Tensor* input_tensor = engine->CreateTensor(
      model.GetId(), engine->GetInputTensorIndices(model.GetId())[0]);
  Tensor* output_tensor = engine->CreateTensor(
      model.GetId(), engine->GetOutputTensorIndices(model.GetId())[0]);

  EXPECT_TRUE(input_tensor && output_tensor);

  std::array<float, 2> input = {1.f, 3.f};
  memcpy(input_tensor->GetData(), input.data(), input.size() * sizeof(float));

  int execution_count = 0;
  engine->SetOnEndRequest(
      [&execution_count](int, absl::Status) { execution_count++; });

  auto job_id =
      engine
          ->RequestAsync(model.GetId(), RequestOption::GetDefaultOption(),
                         {input_tensor})
          .value();
  EXPECT_TRUE(engine->Wait(job_id, {output_tensor}).ok());
  EXPECT_EQ(reinterpret_cast<float*>(output_tensor->GetData())[0], 3.f);
  EXPECT_EQ(reinterpret_cast<float*>(output_tensor->GetData())[1], 9.f);
  EXPECT_EQ(execution_count, 1);

  delete input_tensor;
  delete output_tensor;
}  // namespace

TEST(TFLiteBackend, SimpleEngineInvokeSyncOnWorker) {
  RuntimeConfigBuilder b;
  RuntimeConfig config =
      b.AddPlannerLogPath("band/test/data/log.csv")
          .AddSchedulers({SchedulerType::FixedWorker})
          .AddMinimumSubgraphSize(7)
          .AddSubgraphPreparationType(
              SubgraphPreparationType::MergeUnitSubgraph)
          .AddCPUMask(CPUMaskFlags::All)
          .AddPlannerCPUMask(CPUMaskFlags::Primary)
#ifdef __ANDROID__
          .AddWorkers({DeviceFlags::CPU, DeviceFlags::CPU, DeviceFlags::DSP,
                       DeviceFlags::NPU, DeviceFlags::GPU})
          .AddWorkerNumThreads({3, 4, 1, 1, 1})
          .AddWorkerCPUMasks({CPUMaskFlags::Big, CPUMaskFlags::Little,
                              CPUMaskFlags::All, CPUMaskFlags::All,
                              CPUMaskFlags::All})
#else
          .AddWorkers({DeviceFlags::CPU, DeviceFlags::CPU})
          .AddWorkerNumThreads({3, 4})
          .AddWorkerCPUMasks({CPUMaskFlags::Big, CPUMaskFlags::Little})
#endif  // __ANDROID__
          .AddSmoothingFactor(0.1)
          .AddProfileDataPath("band/test/data/profile.json")
          .AddOnline(true)
          .AddNumWarmups(1)
          .AddNumRuns(1)
          .AddAllowWorkSteal(true)
          .AddAvailabilityCheckIntervalMs(30000)
          .AddScheduleWindowSize(10)
          .Build();

  auto engine = Engine::Create(config);
  EXPECT_TRUE(engine);

  Model model;
  EXPECT_TRUE(
      model.FromPath(BackendType::TfLite, "band/test/data/add.tflite").ok());
  EXPECT_TRUE(engine->RegisterModel(&model).ok());

  Tensor* input_tensor = engine->CreateTensor(
      model.GetId(), engine->GetInputTensorIndices(model.GetId())[0]);
  Tensor* output_tensor = engine->CreateTensor(
      model.GetId(), engine->GetOutputTensorIndices(model.GetId())[0]);

  EXPECT_TRUE(input_tensor && output_tensor);

  std::array<float, 2> input = {1.f, 3.f};
  memcpy(input_tensor->GetData(), input.data(), input.size() * sizeof(float));

  std::cout << "Num workers " << engine->GetNumWorkers() << std::endl;
  for (int worker_id = 0; worker_id < engine->GetNumWorkers(); worker_id++) {
    std::cout << "Run on worker (device: "
              << GetName(engine->GetWorkerDevice(worker_id)) << ")"
              << std::endl;
    EXPECT_TRUE(engine
                    ->RequestSync(model.GetId(), {worker_id, true, -1, -1},
                                  {input_tensor}, {output_tensor})
                    .ok());
    EXPECT_EQ(reinterpret_cast<float*>(output_tensor->GetData())[0], 3.f);
    EXPECT_EQ(reinterpret_cast<float*>(output_tensor->GetData())[1], 9.f);

    memset(output_tensor->GetData(), 0, sizeof(float) * 2);
  }

  delete input_tensor;
  delete output_tensor;
}

TEST(TFLiteBackend, SimpleEngineInvokeCallback) {
  RuntimeConfigBuilder b;
  RuntimeConfig config =
      b.AddPlannerLogPath("band/test/data/log.csv")
          .AddSchedulers({SchedulerType::FixedWorker})
          .AddMinimumSubgraphSize(7)
          .AddSubgraphPreparationType(
              SubgraphPreparationType::MergeUnitSubgraph)
          .AddCPUMask(CPUMaskFlags::All)
          .AddPlannerCPUMask(CPUMaskFlags::Primary)
#ifdef __ANDROID__
          .AddWorkers({DeviceFlags::CPU, DeviceFlags::CPU, DeviceFlags::DSP,
                       DeviceFlags::NPU, DeviceFlags::GPU})
          .AddWorkerNumThreads({3, 4, 1, 1, 1})
          .AddWorkerCPUMasks({CPUMaskFlags::Big, CPUMaskFlags::Little,
                              CPUMaskFlags::All, CPUMaskFlags::All,
                              CPUMaskFlags::All})
#else
          .AddWorkers({DeviceFlags::CPU, DeviceFlags::CPU})
          .AddWorkerNumThreads({3, 4})
          .AddWorkerCPUMasks({CPUMaskFlags::Big, CPUMaskFlags::Little})
#endif  // __ANDROID__
          .AddSmoothingFactor(0.1)
          .AddProfileDataPath("band/test/data/profile.json")
          .AddOnline(true)
          .AddNumWarmups(1)
          .AddNumRuns(1)
          .AddAllowWorkSteal(true)
          .AddAvailabilityCheckIntervalMs(30000)
          .AddScheduleWindowSize(10)
          .Build();

  auto engine = Engine::Create(config);
  EXPECT_TRUE(engine);

  Model model;
  EXPECT_TRUE(
      model.FromPath(BackendType::TfLite, "band/test/data/add.tflite").ok());
  EXPECT_TRUE(engine->RegisterModel(&model).ok());

  int execution_count = 0;
  engine->SetOnEndRequest([&execution_count](int job_id, absl::Status status) {
    execution_count++;
  });

  for (int worker_id = 0; worker_id < engine->GetNumWorkers(); worker_id++) {
    EXPECT_TRUE(
        engine->RequestSync(model.GetId(), {worker_id, true, -1, -1}).ok());
    EXPECT_EQ(execution_count, worker_id + 1);
    EXPECT_TRUE(
        engine->RequestSync(model.GetId(), {worker_id, false, -1, -1}).ok());
    EXPECT_EQ(execution_count, worker_id + 1);
  }
}
}  // namespace band

int main(int argc, char** argv) {
#ifdef BAND_TFLITE
  ::testing::InitGoogleTest(&argc, argv);
  return RUN_ALL_TESTS();
#endif  // BAND_TFLITE
  return 0;
}<|MERGE_RESOLUTION|>--- conflicted
+++ resolved
@@ -23,33 +23,20 @@
   tfl::TfLiteModel bin_model(0);
   bin_model.FromPath("band/test/data/add.tflite");
 
-<<<<<<< HEAD
-  TfLite::TfLiteModelExecutor model_executor(0, 0, DeviceFlags::CPU);
+  tfl::TfLiteModelExecutor model_executor(0, 0, DeviceFlags::CPU);
   EXPECT_TRUE(model_executor.PrepareSubgraph(&bin_model).ok());
   EXPECT_TRUE(
       model_executor.ExecuteSubgraph(model_executor.GetLargestSubgraphKey())
           .ok());
-=======
-  tfl::TfLiteModelExecutor model_executor(0, 0, kBandCPU);
-  EXPECT_EQ(model_executor.PrepareSubgraph(&bin_model), kBandOk);
-  EXPECT_EQ(
-      model_executor.ExecuteSubgraph(model_executor.GetLargestSubgraphKey()),
-      kBandOk);
->>>>>>> c891676b
 }
 
 TEST(TFLiteBackend, ModelSpec) {
   tfl::TfLiteModel bin_model(0);
   bin_model.FromPath("band/test/data/add.tflite");
 
-<<<<<<< HEAD
-  TfLite::TfLiteModelExecutor model_executor(0, 0, DeviceFlags::CPU);
+  tfl::TfLiteModelExecutor model_executor(0, 0, DeviceFlags::CPU);
   ModelSpec model_spec =
       model_executor.InvestigateModelSpec(&bin_model).value();
-=======
-  tfl::TfLiteModelExecutor model_executor(0, 0, kBandCPU);
-  ModelSpec model_spec = model_executor.InvestigateModelSpec(&bin_model);
->>>>>>> c891676b
 
 #ifdef TFLITE_BUILD_WITH_XNNPACK_DELEGATE
   EXPECT_EQ(model_spec.num_ops, 1);
