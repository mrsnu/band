--- conflicted
+++ resolved
@@ -88,9 +88,8 @@
 
 TEST(TFLiteBackend, SimpleEngineInvokeSync) {
   RuntimeConfigBuilder b;
-<<<<<<< HEAD
-  RuntimeConfig config =
-      b.AddPlannerLogPath("band/test/data/log.csv")
+  RuntimeConfig config =
+      b.AddPlannerLogPath("band/test/data/log.json")
           .AddSchedulers({SchedulerType::RoundRobin})
           .AddMinimumSubgraphSize(7)
           .AddSubgraphPreparationType(
@@ -109,26 +108,6 @@
           .AddAvailabilityCheckIntervalMs(30000)
           .AddScheduleWindowSize(10)
           .Build();
-=======
-  RuntimeConfig config = b.AddPlannerLogPath("band/test/data/log.json")
-                             .AddSchedulers({kBandRoundRobin})
-                             .AddMinimumSubgraphSize(7)
-                             .AddSubgraphPreparationType(kBandMergeUnitSubgraph)
-                             .AddCPUMask(kBandAll)
-                             .AddPlannerCPUMask(kBandPrimary)
-                             .AddWorkers({kBandCPU, kBandCPU})
-                             .AddWorkerNumThreads({3, 4})
-                             .AddWorkerCPUMasks({kBandBig, kBandLittle})
-                             .AddSmoothingFactor(0.1)
-                             .AddProfileDataPath("band/test/data/profile.json")
-                             .AddOnline(true)
-                             .AddNumWarmups(1)
-                             .AddNumRuns(1)
-                             .AddAllowWorkSteal(true)
-                             .AddAvailabilityCheckIntervalMs(30000)
-                             .AddScheduleWindowSize(10)
-                             .Build();
->>>>>>> 70ff2c3e
 
   auto engine = Engine::Create(config);
   EXPECT_TRUE(engine);
@@ -167,9 +146,8 @@
 
 TEST(TFLiteBackend, SimpleEngineProfile) {
   RuntimeConfigBuilder b;
-<<<<<<< HEAD
-  RuntimeConfig config =
-      b.AddPlannerLogPath("band/test/data/log.csv")
+  RuntimeConfig config =
+      b.AddPlannerLogPath("band/test/data/log.json")
           .AddSchedulers({SchedulerType::FixedWorkerGlobalQueue})
           .AddMinimumSubgraphSize(7)
           .AddSubgraphPreparationType(
@@ -188,26 +166,6 @@
           .AddAvailabilityCheckIntervalMs(30000)
           .AddScheduleWindowSize(10)
           .Build();
-=======
-  RuntimeConfig config = b.AddPlannerLogPath("band/test/data/log.json")
-                             .AddSchedulers({kBandFixedWorkerGlobalQueue})
-                             .AddMinimumSubgraphSize(7)
-                             .AddSubgraphPreparationType(kBandMergeUnitSubgraph)
-                             .AddCPUMask(kBandAll)
-                             .AddPlannerCPUMask(kBandPrimary)
-                             .AddWorkers({kBandCPU, kBandCPU})
-                             .AddWorkerNumThreads({3, 4})
-                             .AddWorkerCPUMasks({kBandBig, kBandLittle})
-                             .AddSmoothingFactor(0.1)
-                             .AddProfileDataPath("band/test/data/profile.json")
-                             .AddOnline(true)
-                             .AddNumWarmups(1)
-                             .AddNumRuns(1)
-                             .AddAllowWorkSteal(true)
-                             .AddAvailabilityCheckIntervalMs(30000)
-                             .AddScheduleWindowSize(10)
-                             .Build();
->>>>>>> 70ff2c3e
 
   auto engine = Engine::Create(config);
   EXPECT_TRUE(engine);
@@ -225,9 +183,8 @@
 
 TEST(TFLiteBackend, SimpleEngineInvokeAsync) {
   RuntimeConfigBuilder b;
-<<<<<<< HEAD
-  RuntimeConfig config =
-      b.AddPlannerLogPath("band/test/data/log.csv")
+  RuntimeConfig config =
+      b.AddPlannerLogPath("band/test/data/log.json")
           .AddSchedulers({SchedulerType::ShortestExpectedLatency})
           .AddMinimumSubgraphSize(7)
           .AddSubgraphPreparationType(
@@ -246,26 +203,6 @@
           .AddAvailabilityCheckIntervalMs(30000)
           .AddScheduleWindowSize(10)
           .Build();
-=======
-  RuntimeConfig config = b.AddPlannerLogPath("band/test/data/log.json")
-                             .AddSchedulers({kBandShortestExpectedLatency})
-                             .AddMinimumSubgraphSize(7)
-                             .AddSubgraphPreparationType(kBandMergeUnitSubgraph)
-                             .AddCPUMask(kBandAll)
-                             .AddPlannerCPUMask(kBandPrimary)
-                             .AddWorkers({kBandCPU, kBandCPU})
-                             .AddWorkerNumThreads({3, 4})
-                             .AddWorkerCPUMasks({kBandBig, kBandLittle})
-                             .AddSmoothingFactor(0.1)
-                             .AddProfileDataPath("band/test/data/profile.json")
-                             .AddOnline(true)
-                             .AddNumWarmups(1)
-                             .AddNumRuns(1)
-                             .AddAllowWorkSteal(true)
-                             .AddAvailabilityCheckIntervalMs(30000)
-                             .AddScheduleWindowSize(10)
-                             .Build();
->>>>>>> 70ff2c3e
 
   auto engine = Engine::Create(config);
   EXPECT_TRUE(engine);
@@ -306,13 +243,8 @@
 TEST(TFLiteBackend, SimpleEngineInvokeSyncOnWorker) {
   RuntimeConfigBuilder b;
   RuntimeConfig config =
-<<<<<<< HEAD
-      b.AddPlannerLogPath("band/test/data/log.csv")
+      b.AddPlannerLogPath("band/test/data/log.json")
           .AddSchedulers({SchedulerType::FixedWorker})
-=======
-      b.AddPlannerLogPath("band/test/data/log.json")
-          .AddSchedulers({kBandFixedWorker})
->>>>>>> 70ff2c3e
           .AddMinimumSubgraphSize(7)
           .AddSubgraphPreparationType(
               SubgraphPreparationType::MergeUnitSubgraph)
@@ -380,13 +312,8 @@
 TEST(TFLiteBackend, SimpleEngineInvokeCallback) {
   RuntimeConfigBuilder b;
   RuntimeConfig config =
-<<<<<<< HEAD
-      b.AddPlannerLogPath("band/test/data/log.csv")
+      b.AddPlannerLogPath("band/test/data/log.json")
           .AddSchedulers({SchedulerType::FixedWorker})
-=======
-      b.AddPlannerLogPath("band/test/data/log.json")
-          .AddSchedulers({kBandFixedWorker})
->>>>>>> 70ff2c3e
           .AddMinimumSubgraphSize(7)
           .AddSubgraphPreparationType(
               SubgraphPreparationType::MergeUnitSubgraph)
