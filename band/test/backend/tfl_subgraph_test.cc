--- conflicted
+++ resolved
@@ -79,13 +79,8 @@
             "magenta_arbitrary-image-stylization-v1-256_int8_transfer_1.tflite",
             SubgraphPreparationType::MergeUnitSubgraph),
         std::make_tuple("retinaface_mbv2_quant_160.tflite",
-<<<<<<< HEAD
                         SubgraphPreparationType::MergeUnitSubgraph)));
-}  // namespace Band
-=======
-                        kBandMergeUnitSubgraph)));
 }  // namespace band
->>>>>>> c891676b
 
 int main(int argc, char** argv) {
 #ifdef BAND_TFLITE
