#include "band/backend/tfl/backend.h"

namespace band {
bool TfLiteRegisterCreators() {
  BackendFactory::RegisterBackendCreators(
<<<<<<< HEAD
      BackendType::TfLite, new TfLite::ModelExecutorCreator, new TfLite::ModelCreator,
      new TfLite::UtilCreator);
=======
      kBandTfLite, new tfl::ModelExecutorCreator, new tfl::ModelCreator,
      new tfl::UtilCreator);
>>>>>>> c891676b
  return true;
}
}  // namespace band<|MERGE_RESOLUTION|>--- conflicted
+++ resolved
@@ -3,13 +3,8 @@
 namespace band {
 bool TfLiteRegisterCreators() {
   BackendFactory::RegisterBackendCreators(
-<<<<<<< HEAD
-      BackendType::TfLite, new TfLite::ModelExecutorCreator, new TfLite::ModelCreator,
-      new TfLite::UtilCreator);
-=======
-      kBandTfLite, new tfl::ModelExecutorCreator, new tfl::ModelCreator,
+      BackendType::TfLite, new tfl::ModelExecutorCreator, new tfl::ModelCreator,
       new tfl::UtilCreator);
->>>>>>> c891676b
   return true;
 }
 }  // namespace band