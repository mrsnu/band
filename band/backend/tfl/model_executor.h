#ifndef BAND_BACKEND_TFL_MODEL_EXECUTOR_H_
#define BAND_BACKEND_TFL_MODEL_EXECUTOR_H_

#include "band/interface/model_executor.h"
#include "tensorflow/lite/interpreter.h"

namespace band {
namespace tfl {
class TfLiteModelExecutor : public interface::IModelExecutor {
 public:
<<<<<<< HEAD
  using interface::IModelExecutor::IModelExecutor;
=======
  TfLiteModelExecutor(ModelId model_id, WorkerId worker_id,
                      DeviceFlags device_flag);
>>>>>>> b1083db1
  ~TfLiteModelExecutor() override;

  absl::StatusOr<ModelSpec> InvestigateModelSpec(
      interface::IModel* model) override;
  absl::Status PrepareSubgraph(interface::IModel* model, std::set<int> ops = {},
                               std::set<int> unit_indices = {}) override;

  BackendType GetBackendType() const override;
  const std::vector<int>& GetInputs(const SubgraphKey& key) const override;
  const std::vector<int>& GetOutputs(const SubgraphKey& key) const override;
  const char* GetInputName(const SubgraphKey& key, int index) const override;
  const char* GetOutputName(const SubgraphKey& key, int index) const override;
  size_t GetNumTensors(const SubgraphKey& key) const override;
  size_t GetNumNodes(const SubgraphKey& key) const override;

  std::shared_ptr<interface::ITensorView> GetTensorView(const SubgraphKey& key,
                                                        int index) override;
  SubgraphKey GetLargestSubgraphKey() const override;
  bool HasSubgraph(const SubgraphKey& key) const override;

  absl::Status ExecuteSubgraph(const SubgraphKey& key) override;
  void ForEachSubgraph(
      std::function<void(const SubgraphKey&)> iterator) override;

 private:
  friend class TfLiteUtil;

  tflite::Interpreter* GetInterpreter(const SubgraphKey& key);
  const tflite::Interpreter* GetInterpreter(const SubgraphKey& key) const;

  absl::StatusOr<std::unique_ptr<tflite::Interpreter>> CreateTfLiteInterpreter(
      interface::IModel* model, DeviceFlags device,
      std::set<int> op_indices = {});
  static absl::StatusOr<TfLiteDelegate*> GetDeviceDelegate(DeviceFlags device);

  std::unordered_map<SubgraphKey, std::unique_ptr<tflite::Interpreter>,
                     SubgraphHash>
      interpreters_;
  static std::map<DeviceFlags, tflite::Interpreter::TfLiteDelegatePtr>
      delegates_;
};
}  // namespace tfl
}  // namespace band

#endif  // BAND_BACKEND_TFL_MODEL_EXECUTOR_H_<|MERGE_RESOLUTION|>--- conflicted
+++ resolved
@@ -8,12 +8,7 @@
 namespace tfl {
 class TfLiteModelExecutor : public interface::IModelExecutor {
  public:
-<<<<<<< HEAD
   using interface::IModelExecutor::IModelExecutor;
-=======
-  TfLiteModelExecutor(ModelId model_id, WorkerId worker_id,
-                      DeviceFlags device_flag);
->>>>>>> b1083db1
   ~TfLiteModelExecutor() override;
 
   absl::StatusOr<ModelSpec> InvestigateModelSpec(
