#ifndef BAND_BACKEND_TFL_MODEL_EXECUTOR_H_
#define BAND_BACKEND_TFL_MODEL_EXECUTOR_H_

#include "band/interface/model_executor.h"
#include "tensorflow/lite/interpreter.h"

namespace band {
namespace tfl {
class TfLiteModelExecutor : public interface::IModelExecutor {
 public:
  TfLiteModelExecutor(ModelId model_id, WorkerId worker_id,
                      DeviceFlags device_flag);
  ~TfLiteModelExecutor() override;

<<<<<<< HEAD
  absl::StatusOr<ModelSpec> InvestigateModelSpec(
      Interface::IModel* model) override;
  absl::Status PrepareSubgraph(Interface::IModel* model, std::set<int> ops = {},
                               std::set<int> unit_indices = {}) override;
=======
  ModelSpec InvestigateModelSpec(interface::IModel* model) override;
  BandStatus PrepareSubgraph(interface::IModel* model, std::set<int> ops = {},
                             std::set<int> unit_indices = {}) override;
>>>>>>> c891676b

  BackendType GetBackendType() const override;
  const std::vector<int>& GetInputs(const SubgraphKey& key) const override;
  const std::vector<int>& GetOutputs(const SubgraphKey& key) const override;
  const char* GetInputName(const SubgraphKey& key, int index) const override;
  const char* GetOutputName(const SubgraphKey& key, int index) const override;
  size_t GetNumTensors(const SubgraphKey& key) const override;
  size_t GetNumNodes(const SubgraphKey& key) const override;

  std::shared_ptr<interface::ITensorView> GetTensorView(const SubgraphKey& key,
                                                        int index) override;
  SubgraphKey GetLargestSubgraphKey() const override;
  bool HasSubgraph(const SubgraphKey& key) const override;

  absl::Status ExecuteSubgraph(const SubgraphKey& key) override;
  void ForEachSubgraph(
      std::function<void(const SubgraphKey&)> iterator) override;

 private:
  friend class TfLiteUtil;

  tflite::Interpreter* GetInterpreter(const SubgraphKey& key);
  const tflite::Interpreter* GetInterpreter(const SubgraphKey& key) const;

<<<<<<< HEAD
  absl::StatusOr<std::unique_ptr<tflite::Interpreter>> CreateTfLiteInterpreter(
      Interface::IModel* model, DeviceFlags device,
=======
  std::unique_ptr<tflite::Interpreter> CreateTfLiteInterpreter(
      interface::IModel* model, BandDeviceFlags device,
>>>>>>> c891676b
      std::set<int> op_indices = {});
  static absl::StatusOr<TfLiteDelegate*> GetDeviceDelegate(DeviceFlags device);

  std::unordered_map<SubgraphKey, std::unique_ptr<tflite::Interpreter>,
                     SubgraphHash>
      interpreters_;
  static std::map<DeviceFlags, tflite::Interpreter::TfLiteDelegatePtr>
      delegates_;
};
}  // namespace tfl
}  // namespace band

#endif  // BAND_BACKEND_TFL_MODEL_EXECUTOR_H_<|MERGE_RESOLUTION|>--- conflicted
+++ resolved
@@ -12,16 +12,10 @@
                       DeviceFlags device_flag);
   ~TfLiteModelExecutor() override;
 
-<<<<<<< HEAD
   absl::StatusOr<ModelSpec> InvestigateModelSpec(
       Interface::IModel* model) override;
   absl::Status PrepareSubgraph(Interface::IModel* model, std::set<int> ops = {},
                                std::set<int> unit_indices = {}) override;
-=======
-  ModelSpec InvestigateModelSpec(interface::IModel* model) override;
-  BandStatus PrepareSubgraph(interface::IModel* model, std::set<int> ops = {},
-                             std::set<int> unit_indices = {}) override;
->>>>>>> c891676b
 
   BackendType GetBackendType() const override;
   const std::vector<int>& GetInputs(const SubgraphKey& key) const override;
@@ -46,13 +40,8 @@
   tflite::Interpreter* GetInterpreter(const SubgraphKey& key);
   const tflite::Interpreter* GetInterpreter(const SubgraphKey& key) const;
 
-<<<<<<< HEAD
   absl::StatusOr<std::unique_ptr<tflite::Interpreter>> CreateTfLiteInterpreter(
       Interface::IModel* model, DeviceFlags device,
-=======
-  std::unique_ptr<tflite::Interpreter> CreateTfLiteInterpreter(
-      interface::IModel* model, BandDeviceFlags device,
->>>>>>> c891676b
       std::set<int> op_indices = {});
   static absl::StatusOr<TfLiteDelegate*> GetDeviceDelegate(DeviceFlags device);
 
