--- conflicted
+++ resolved
@@ -11,24 +11,14 @@
 namespace band {
 using namespace interface;
 namespace tfl {
-<<<<<<< HEAD
 class ModelExecutorCreator : public Creator<IModelExecutor, ModelId, WorkerId,
-                                            BandDeviceFlags, CpuSet, int> {
+                                            DeviceFlags, CpuSet, int> {
  public:
   IModelExecutor* Create(ModelId model_id, WorkerId worker_id,
-                         BandDeviceFlags device_flag,
-                         CpuSet thread_affinity_mask,
+                         DeviceFlags device_flag, CpuSet thread_affinity_mask,
                          int num_threads) const override {
     return new TfLiteModelExecutor(model_id, worker_id, device_flag,
                                    thread_affinity_mask, num_threads);
-=======
-class ModelExecutorCreator
-    : public Creator<IModelExecutor, ModelId, WorkerId, DeviceFlags> {
- public:
-  IModelExecutor* Create(ModelId model_id, WorkerId worker_id,
-                         DeviceFlags device_flag) const override {
-    return new TfLiteModelExecutor(model_id, worker_id, device_flag);
->>>>>>> b1083db1
   }
 };
 
