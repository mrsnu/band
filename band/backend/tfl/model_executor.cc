#include "band/backend/tfl/model_executor.h"

#include "band/backend/tfl/model.h"
#include "band/backend/tfl/tensor.h"
#include "band/backend/tfl/util.h"
#include "band/common.h"
#include "band/error_reporter.h"
#include "band/logger.h"
#include "band/worker.h"
#include "tensorflow/lite/context_util.h"
#include "tensorflow/lite/core/subgraph.h"

#if defined(__ANDROID__)
#include "tensorflow/lite/delegates/gpu/delegate.h"
#include "tensorflow/lite/delegates/nnapi/nnapi_delegate.h"
#include "tensorflow/lite/nnapi/nnapi_util.h"
#endif  // __ANDROID__
#include "tensorflow/lite/interpreter_builder.h"
#include "tensorflow/lite/kernels/register.h"

namespace band {
namespace tfl {

std::map<DeviceFlags, tflite::Interpreter::TfLiteDelegatePtr>
    TfLiteModelExecutor::delegates_ = {};

TfLiteModelExecutor::TfLiteModelExecutor(ModelId model_id, WorkerId worker_id,
                                         DeviceFlags device_flag)
    : IModelExecutor(model_id, worker_id, device_flag) {}

TfLiteModelExecutor::~TfLiteModelExecutor() {
  // explicitly remove interpreters first
  // since delegates own interpreter.
  interpreters_.clear();
}

<<<<<<< HEAD
absl::StatusOr<ModelSpec> TfLiteModelExecutor::InvestigateModelSpec(
    Interface::IModel* model) {
=======
ModelSpec TfLiteModelExecutor::InvestigateModelSpec(interface::IModel* model) {
>>>>>>> c891676b
  int num_ops;
  int num_tensors;
  std::vector<DataType> tensor_types;
  std::set<int> input_tensor_indices;
  std::set<int> output_tensor_indices;
  std::vector<std::set<int>> op_input_tensors;
  std::vector<std::set<int>> op_output_tensors;
  std::map<DeviceFlags, std::set<int>> unsupported_ops;
  std::set<DeviceFlags> unavailable_devices;

  // Analyze entire model based on CPU interpereter
  {
    auto status_or_interpreter =
        CreateTfLiteInterpreter(model, DeviceFlags::CPU);
    if (!status_or_interpreter.ok()) {
      return status_or_interpreter.status();
    }
    std::unique_ptr<tflite::Interpreter>& interpreter =
        status_or_interpreter.value();

    tflite::Subgraph& primary_subgraph = interpreter->primary_subgraph();
    std::vector<int>& execution_plan = primary_subgraph.execution_plan();
    num_ops = execution_plan.size();

    // allocate circular buffer for model IO
    std::vector<TfLiteTensor*> input_tensors;
    std::vector<TfLiteTensor*> output_tensors;

    for (int input_tensor : primary_subgraph.inputs()) {
      input_tensors.push_back(primary_subgraph.tensor(input_tensor));
    }

    for (int output_tensor : primary_subgraph.outputs()) {
      output_tensors.push_back(primary_subgraph.tensor(output_tensor));
    }
    // check input/output/intermediate tensors to fill in
    // model_spec.output_tensors and model_spec.tensor_types
    for (auto node_index : execution_plan) {
      const TfLiteNode& node =
          primary_subgraph.node_and_registration(node_index)->first;

      op_input_tensors.push_back({});
      std::set<int> tensor_indices;
      for (int input_tensor : tflite::TfLiteIntArrayView(node.inputs)) {
        tensor_indices.insert(input_tensor);
        // skip input tensors that are always available
        if (primary_subgraph.tensor(input_tensor)->allocation_type !=
            kTfLiteMmapRo) {
          op_input_tensors.back().insert(input_tensor);
        }
      }

      op_output_tensors.push_back({});
      for (int output_tensor : tflite::TfLiteIntArrayView(node.outputs)) {
        tensor_indices.insert(output_tensor);
        if (primary_subgraph.tensor(output_tensor)->allocation_type !=
            kTfLiteMmapRo) {
          op_output_tensors.back().insert(output_tensor);
        }
      }

      for (auto i : tensor_indices) {
        const auto* tensor = primary_subgraph.tensor(i);
        tensor_types.push_back(GetBandType(tensor->type));
      }
    }

    std::copy(
        primary_subgraph.inputs().begin(), primary_subgraph.inputs().end(),
        std::inserter(input_tensor_indices, input_tensor_indices.begin()));

    std::copy(
        primary_subgraph.outputs().begin(), primary_subgraph.outputs().end(),
        std::inserter(output_tensor_indices, output_tensor_indices.begin()));
    num_tensors = primary_subgraph.tensors_size();
  }

  // also check unsupported ops to fill in model_spec.unsupported_ops
  for (int i = 0; i < kNumDevices; ++i) {
    DeviceFlags device_flag = static_cast<DeviceFlags>(i);
    unsupported_ops[device_flag] = {};

    if (device_flag == DeviceFlags::CPU) {
      // no need to check supportability for CPU
      continue;
    }

    auto status_or_interpreter = CreateTfLiteInterpreter(model, device_flag);
    if (!status_or_interpreter.ok()) {
      unavailable_devices.insert(device_flag);
      continue;
    }

    std::unique_ptr<tflite::Interpreter>& interpreter =
        status_or_interpreter.value();
    tflite::Subgraph& primary_subgraph = interpreter->primary_subgraph();
    std::vector<int>& execution_plan = primary_subgraph.execution_plan();

    for (auto node_index : execution_plan) {
      const TfLiteNode& node =
          primary_subgraph.node_and_registration(node_index)->first;
      if (node.delegate == nullptr) {
        // this subgraph is always a 0~num_ops-1 CPU subgraph so
        // the node-->op mapping is basically the identity mapping
        unsupported_ops[device_flag].insert(node_index);
      }
    }
  }

  ModelSpec model_spec(num_ops, num_tensors, tensor_types, input_tensor_indices,
                       output_tensor_indices, op_input_tensors,
                       op_output_tensors, unsupported_ops, unavailable_devices);

  model_spec.path = model->GetPath();
  return model_spec;
}

<<<<<<< HEAD
absl::Status TfLiteModelExecutor::PrepareSubgraph(Interface::IModel* model,
                                                  std::set<int> ops,
                                                  std::set<int> unit_indices) {
=======
BandStatus TfLiteModelExecutor::PrepareSubgraph(interface::IModel* model,
                                                std::set<int> ops,
                                                std::set<int> unit_indices) {
>>>>>>> c891676b
  if (model_id_ != model->GetId()) {
    return absl::InternalError(
        absl::StrFormat("Failed to prepare subgraph, given model id %d != "
                        "predeclared interpreter's model id %d",
                        model->GetId(), model_id_));
  }

  std::unique_ptr<tflite::Interpreter> interpreter =
      CreateTfLiteInterpreter(model, device_flag_, ops).value();

  if (!interpreter) {
    return absl::InternalError("Failed to create TFLite Interpreter");
  }
  interpreters_[SubgraphKey(model->GetId(), worker_id_, unit_indices)] =
      std::move(interpreter);
  return absl::OkStatus();
}

BackendType TfLiteModelExecutor::GetBackendType() const {
  return BackendType::TfLite;
}

const std::vector<int>& TfLiteModelExecutor::GetInputs(
    const SubgraphKey& key) const {
  return GetInterpreter(key)->inputs();
}

const std::vector<int>& TfLiteModelExecutor::GetOutputs(
    const SubgraphKey& key) const {
  return GetInterpreter(key)->outputs();
}

const char* TfLiteModelExecutor::GetInputName(const SubgraphKey& key,
                                              int index) const {
  return GetInterpreter(key)->GetInputName(index);
}

const char* TfLiteModelExecutor::GetOutputName(const SubgraphKey& key,
                                               int index) const {
  return GetInterpreter(key)->GetOutputName(index);
}

size_t TfLiteModelExecutor::GetNumTensors(const SubgraphKey& key) const {
  return GetInterpreter(key)->tensors_size();
}

size_t TfLiteModelExecutor::GetNumNodes(const SubgraphKey& key) const {
  return GetInterpreter(key)->nodes_size();
}

std::shared_ptr<interface::ITensorView> TfLiteModelExecutor::GetTensorView(
    const SubgraphKey& key, int index) {
  return std::make_shared<TfLiteTensorView>(GetInterpreter(key)->tensor(index));
}

SubgraphKey TfLiteModelExecutor::GetLargestSubgraphKey() const {
  SubgraphKey largest_key;
  size_t largest_num_ops = 0;

  for (const auto& it : interpreters_) {
    if (largest_num_ops < it.second->nodes_size()) {
      largest_key = it.first;
      largest_num_ops = it.second->nodes_size();
    }
  }

  return largest_key;
}

bool TfLiteModelExecutor::HasSubgraph(const SubgraphKey& key) const {
  return interpreters_.find(key) != interpreters_.end();
}

absl::Status TfLiteModelExecutor::ExecuteSubgraph(const SubgraphKey& key) {
  if (!HasSubgraph(key)) {
    return absl::InternalError("Cannot find subgraph");
  }
  absl::Status status = GetBandStatus(interpreters_[key]->Invoke());
  return status;
}

void TfLiteModelExecutor::ForEachSubgraph(
    std::function<void(const SubgraphKey&)> iterator) {
  for (const auto& interpreter : interpreters_) {
    iterator(interpreter.first);
  }
}

tflite::Interpreter* TfLiteModelExecutor::GetInterpreter(
    const SubgraphKey& key) {
  auto it = interpreters_.find(key);
  return it != interpreters_.end() ? it->second.get() : nullptr;
}

const tflite::Interpreter* TfLiteModelExecutor::GetInterpreter(
    const SubgraphKey& key) const {
  auto it = interpreters_.find(key);
  return it != interpreters_.end() ? it->second.get() : nullptr;
}

// Discard nnapi backend for devices that has direct support
bool IsNNAPIDeviceUseful(std::string name) {
  static const char* const filter_keywords[] = {
      "nnapi-reference",  // CPU
      "gpu",              // Inefficient than GPUDelegate
      "default"};

  for (auto keyword : filter_keywords) {
    if (name.find(keyword) != std::string::npos) return false;
  }

  return true;
}

DeviceFlags GetNNAPIDeviceFlag(std::string name) {
  auto contains_keywords = [&name](std::vector<std::string> keywords) {
    for (auto keyword : keywords) {
      if (name.find(keyword) != std::string::npos) return true;
    }
    return false;
  };

  if (contains_keywords({"gpu"})) {
    return DeviceFlags::GPU;
  }

  if (contains_keywords({"dsp"})) {
    return DeviceFlags::DSP;
  }

  if (contains_keywords({
          "google-edgetpu",
          "liteadaptor",  // Huawei (DaVinci NPU)
          "neuron-ann",   // Mediatek APU
          "qti-hta",      // Hexagon tensor accelerator
          "mtk-neuron"    // Mediatek APU
                          // "mtk-mdla" #TODO(#139) - Mediatek APU for half
                          // float
      })) {
    return DeviceFlags::NPU;
  }

  // TODO #23
  // 1. Add additional NPU / TPU names
  // 2. Is 'hta' belongs to dsp or npu?

  // TODO(widiba03304): absl refactor
  // return kNumDevices;
}

<<<<<<< HEAD
absl::StatusOr<std::unique_ptr<tflite::Interpreter>>
TfLiteModelExecutor::CreateTfLiteInterpreter(Interface::IModel* model,
                                             DeviceFlags device,
=======
std::unique_ptr<tflite::Interpreter>
TfLiteModelExecutor::CreateTfLiteInterpreter(interface::IModel* model,
                                             BandDeviceFlags device,
>>>>>>> c891676b
                                             std::set<int> op_indices) {
  std::unique_ptr<tflite::Interpreter> interpreter;
  std::shared_ptr<tflite::InterpreterOptions> option =
      std::make_shared<tflite::InterpreterOptions>();
  option->SetTargetNodes(op_indices);

  TfLiteModel* tf_model = static_cast<TfLiteModel*>(model);
  if (!IsCompatible(model) || !tf_model || !tf_model->IsInitialized()) {
    return nullptr;
  }

  tflite::ops::builtin::BuiltinOpResolver resolver;
  tflite::InterpreterBuilder builder(*tf_model->GetFlatBufferModel(), resolver,
                                     option.get());
  auto status_or_delegate = GetDeviceDelegate(device);
  if (!status_or_delegate.ok()) {
    return status_or_delegate.status();
  }
  auto delegate = status_or_delegate.value();
  builder.AddDelegate(delegate);

  if (builder(&interpreter) != kTfLiteOk) {
    return absl::InternalError(absl::StrFormat(
        "Failed to build Tensorflow Lite interpreter for %s", GetName(device).c_str()));
  }

  if (interpreter->AllocateTensors() != kTfLiteOk) {
    return absl::InternalError(absl::StrFormat(
        "Failed to build Tensorflow Lite interpreter for %s", GetName(device).c_str()));
  }
  return std::move(interpreter);
}

absl::StatusOr<TfLiteDelegate*> TfLiteModelExecutor::GetDeviceDelegate(
    DeviceFlags device) {
  auto delegate_it = delegates_.find(device);
  if (delegate_it != delegates_.end()) {
    return delegate_it->second.get();
  } else {
    tflite::Interpreter::TfLiteDelegatePtr target_delegate =
        tflite::Interpreter::TfLiteDelegatePtr(nullptr, [](TfLiteDelegate*) {});

    std::vector<const char*> string_device_names_list;
    switch (device) {
      case DeviceFlags::CPU: {
        // TODO #23: XNNPACK seems inefficient than default CPU
        // Only valid case to return Ok with nullptr
        return nullptr;
        break;
      }

#if defined(__ANDROID__)
      case DeviceFlags::GPU: {
        TfLiteGpuDelegateOptionsV2 gpu_opts =
            TfLiteGpuDelegateOptionsV2Default();
        gpu_opts.inference_priority1 =
            TFLITE_GPU_INFERENCE_PRIORITY_MIN_LATENCY;
        gpu_opts.inference_priority2 =
            TFLITE_GPU_INFERENCE_PRIORITY_MIN_MEMORY_USAGE;
        gpu_opts.inference_priority3 =
            TFLITE_GPU_INFERENCE_PRIORITY_MAX_PRECISION;
        gpu_opts.experimental_flags |=
            TFLITE_GPU_EXPERIMENTAL_FLAGS_ENABLE_QUANT;

        // set this to a large number so that we can prevent this from getting
        // defaulted to 1 (cf. #34)
        gpu_opts.max_delegated_partitions = 100;
        target_delegate = tflite::Interpreter::TfLiteDelegatePtr(
            TfLiteGpuDelegateV2Create(&gpu_opts), &TfLiteGpuDelegateV2Delete);

        BAND_LOG_INTERNAL(BAND_LOG_INFO, "Create Tensorflow Lite GPU delegate");
        break;
      }

      case DeviceFlags::DSP:
      case DeviceFlags::NPU: {
        string_device_names_list = tflite::nnapi::GetDeviceNamesList();

        // TODO #23 : Add more nnapi names
        // Possible device runtime names
        // nnapi : nnapi-default, nnapi-reference
        // armnn : armnn
        // qualcomm : qti-default, qti-gpu, qti-dsp, qti-hta
        // mediatek : neuron-ann, mtk-gpu, mtk-dsp, mtk-neuron, mtk-mdla
        // google tpu : google-edgetpu
        // huawei npu : liteadaptor
        for (const char* device_name : string_device_names_list) {
          if (IsNNAPIDeviceUseful(device_name)) {
            BAND_LOG_INTERNAL(BAND_LOG_INFO, "Available NNAPI device name %s",
                              device_name);
            tflite::StatefulNnApiDelegate::Options nnapi_options =
                tflite::StatefulNnApiDelegate::Options();
            // Unlimited partition : 0
            nnapi_options.max_number_delegated_partitions = 0;
            nnapi_options.accelerator_name = device_name;

            tflite::Interpreter::TfLiteDelegatePtr nnapi_delegate =
                tflite::Interpreter::TfLiteDelegatePtr(
                    new tflite::StatefulNnApiDelegate(nnapi_options),
                    [](TfLiteDelegate* delegate) {
                      delete reinterpret_cast<tflite::StatefulNnApiDelegate*>(
                          delegate);
                    });

            if (nnapi_delegate.get()) {
              TfLiteDelegateFlags delegate_flag =
                  static_cast<TfLiteDelegateFlags>(nnapi_delegate->flags);
              auto nnapi_options = tflite::StatefulNnApiDelegate::GetOptions(
                  nnapi_delegate.get());

              if (device == DeviceFlags::DSP &&
                  GetNNAPIDeviceFlag(nnapi_options.accelerator_name) ==
                      DeviceFlags::DSP) {
                target_delegate = std::move(nnapi_delegate);
                BAND_LOG_INTERNAL(
                    BAND_LOG_INFO,
                    "Create Tensorflow Lite NNAPI delegate (%s , %s)",
                    nnapi_options.accelerator_name, GetName(device).c_str());
              }

              if (device == DeviceFlags::NPU &&
                  GetNNAPIDeviceFlag(nnapi_options.accelerator_name) ==
                      DeviceFlags::NPU) {
                target_delegate = std::move(nnapi_delegate);
                BAND_LOG_INTERNAL(
                    BAND_LOG_INFO,
                    "Create Tensorflow Lite NNAPI delegate (%s , %s)",
                    nnapi_options.accelerator_name, GetName(device).c_str());
              }
            }
          }
        }

        break;
      }

#endif  // defined(__ANDROID__)

      default: {
        return absl::InternalError(absl::StrFormat(
            "Unsupported device type %d", static_cast<size_t>(device)));
        break;
      }
    }

    bool success = target_delegate != nullptr;

    if (success) {
      delegates_.insert({device, std::move(target_delegate)});
    } else {
      return absl::InternalError("Failed to create delegate");
    }

    return delegates_.at(device).get();
  }
}  // namespace tfl

}  // namespace tfl
}  // namespace band<|MERGE_RESOLUTION|>--- conflicted
+++ resolved
@@ -34,12 +34,8 @@
   interpreters_.clear();
 }
 
-<<<<<<< HEAD
 absl::StatusOr<ModelSpec> TfLiteModelExecutor::InvestigateModelSpec(
-    Interface::IModel* model) {
-=======
-ModelSpec TfLiteModelExecutor::InvestigateModelSpec(interface::IModel* model) {
->>>>>>> c891676b
+    interface::IModel* model) {
   int num_ops;
   int num_tensors;
   std::vector<DataType> tensor_types;
@@ -157,15 +153,9 @@
   return model_spec;
 }
 
-<<<<<<< HEAD
-absl::Status TfLiteModelExecutor::PrepareSubgraph(Interface::IModel* model,
+absl::Status TfLiteModelExecutor::PrepareSubgraph(interface::IModel* model,
                                                   std::set<int> ops,
                                                   std::set<int> unit_indices) {
-=======
-BandStatus TfLiteModelExecutor::PrepareSubgraph(interface::IModel* model,
-                                                std::set<int> ops,
-                                                std::set<int> unit_indices) {
->>>>>>> c891676b
   if (model_id_ != model->GetId()) {
     return absl::InternalError(
         absl::StrFormat("Failed to prepare subgraph, given model id %d != "
@@ -316,15 +306,9 @@
   // return kNumDevices;
 }
 
-<<<<<<< HEAD
 absl::StatusOr<std::unique_ptr<tflite::Interpreter>>
-TfLiteModelExecutor::CreateTfLiteInterpreter(Interface::IModel* model,
+TfLiteModelExecutor::CreateTfLiteInterpreter(interface::IModel* model,
                                              DeviceFlags device,
-=======
-std::unique_ptr<tflite::Interpreter>
-TfLiteModelExecutor::CreateTfLiteInterpreter(interface::IModel* model,
-                                             BandDeviceFlags device,
->>>>>>> c891676b
                                              std::set<int> op_indices) {
   std::unique_ptr<tflite::Interpreter> interpreter;
   std::shared_ptr<tflite::InterpreterOptions> option =
