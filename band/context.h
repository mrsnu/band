#ifndef BAND_CONTEXT_H_
#define BAND_CONTEXT_H_

#include <map>
#include <queue>
#include <unordered_map>

#include "band/c/common.h"
#include "band/common.h"
#include "band/config.h"
#include "band/error_reporter.h"

namespace Band {
namespace Interface {
class IModel;
class IInterpreter;
}  // namespace Interface
class Worker;
class Profiler;
class Planner;
class RuntimeConfig;
class Tensor;

// Type definition for the device waiting time.
// The unit of time is ms.
using WorkerWaitingTime = std::map<WorkerId, int64_t>;

// Type definition of job queue.
using JobQueue = std::deque<Job>;

// Minimal interfaces for Band framework
class Context {
 public:
  Context(ErrorReporter* error_reporeter = DefaultErrorReporter())
      : error_reporter_(error_reporeter) {}

  virtual ~Context() = default;

  virtual BandStatus Init(const RuntimeConfig& config) {
    BAND_NOT_IMPLEMENTED;
    return kBandOk;
  };

  /* worker */
  virtual void UpdateWorkerWaitingTime() const = 0;
  virtual const WorkerWaitingTime& GetWorkerWaitingTime() const = 0;
  virtual std::set<WorkerId> GetIdleWorkers() const = 0;

  /* subgraph */
  virtual SubgraphKey GetModelSubgraphKey(ModelId model_id,
                                          WorkerId worker_id) const = 0;
  virtual bool IsEnd(const SubgraphKey& key) const = 0;
  virtual BandStatus Invoke(const SubgraphKey& key) = 0;

  /* model */
<<<<<<< HEAD
  virtual const ModelSpec* GetModelSpec(ModelId model_id) = 0;
=======
  virtual const ModelSpec* GetModelSpec(ModelId model_id);
  virtual int GetModelConfigIdx(ModelId model_id) const;
  virtual WorkerId GetModelWorker(ModelId model_id) const;
>>>>>>> 46d33b98

  /* scheduling */

  // Return a pair of the subgraph idx that leads to the shortest final
  // latency, and that final latency value.
  // Note that the returned subgraph may only cover a subset of the remaining
  // ops, but the latency value is calculated with all subgraphs leading to
  // the final op (of the model) in mind.

  // TODO: replace subgraph idx to subgraph key in below functions
  virtual std::pair<SubgraphKey, int64_t> GetShortestLatency(
      int model_id, std::set<int> resolved_tensors, int64_t start_time,
      const std::map<WorkerId, int64_t>& worker_waiting,
      SubgraphKey preceded_subgraph_index = {}) const = 0;

  virtual std::pair<std::vector<SubgraphKey>, int64_t>
  GetShortestLatencyWithUnitSubgraph(
      int model_id, int start_unit_idx,
      const std::map<WorkerId, int64_t>& worker_waiting) const = 0;

  virtual std::pair<std::vector<SubgraphKey>, int64_t>
  GetSubgraphWithShortestLatency(
      Job& job, const std::map<WorkerId, int64_t>& worker_waiting) const = 0;

  virtual SubgraphKey GetSubgraphIdxSatisfyingSLO(
      Job& job, const std::map<WorkerId, int64_t>& worker_waiting,
      const std::set<WorkerId>& idle_workers) const = 0;

  /* profiler */
  virtual void UpdateLatency(const SubgraphKey& key, int64_t latency) = 0;
  virtual int64_t GetProfiled(const SubgraphKey& key) const = 0;
  virtual int64_t GetExpected(const SubgraphKey& key) const = 0;

  /* planner */
  virtual void Trigger() = 0;
  virtual JobId EnqueueRequest(Job job, bool push_front = false) = 0;
  virtual std::vector<JobId> EnqueueBatch(std::vector<Job> jobs,
                                          bool push_front = false) = 0;
  virtual void PrepareReenqueue(Job& job) = 0;
  virtual void EnqueueFinishedJob(Job& job) = 0;

  /* getters */
  virtual ErrorReporter* GetErrorReporter() { return error_reporter_; }
  virtual Worker* GetWorker(WorkerId id) = 0;

  /* tensor communication */
  virtual BandStatus TryCopyInputTensors(const Job& job) = 0;
  virtual BandStatus TryCopyOutputTensors(const Job& job) = 0;

 protected:
  ErrorReporter* error_reporter_;
};
}  // namespace Band

#endif  // BAND_CONTEXT_H_<|MERGE_RESOLUTION|>--- conflicted
+++ resolved
@@ -53,13 +53,9 @@
   virtual BandStatus Invoke(const SubgraphKey& key) = 0;
 
   /* model */
-<<<<<<< HEAD
   virtual const ModelSpec* GetModelSpec(ModelId model_id) = 0;
-=======
-  virtual const ModelSpec* GetModelSpec(ModelId model_id);
-  virtual int GetModelConfigIdx(ModelId model_id) const;
-  virtual WorkerId GetModelWorker(ModelId model_id) const;
->>>>>>> 46d33b98
+  virtual int GetModelConfigIdx(ModelId model_id) const = 0;
+  virtual WorkerId GetModelWorker(ModelId model_id) const = 0;
 
   /* scheduling */
 
