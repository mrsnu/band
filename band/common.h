--- conflicted
+++ resolved
@@ -13,12 +13,7 @@
 #include "absl/status/statusor.h"
 #include "absl/strings/str_format.h"
 
-<<<<<<< HEAD
-namespace Band {
-
-=======
 namespace band {
->>>>>>> c891676b
 typedef int WorkerId;
 typedef int ModelId;
 typedef int JobId;
