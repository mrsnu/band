#ifndef BAND_COMMON_H_
#define BAND_COMMON_H_

#include <bitset>
#include <cassert>
#include <iostream>
#include <list>
#include <map>
#include <set>
#include <string>
#include <type_traits>
#include <vector>

namespace band {
typedef int WorkerId;
typedef int ModelId;
typedef int JobId;

using BitMask = std::bitset<64>;

// Empty template.
template <typename EnumType>
size_t EnumLength() {
<<<<<<< HEAD
  assert(false && "FromString is not implemented for this type.");
=======
  assert(false && "EnumLength is not implemented for this type.");
>>>>>>> 5b7c3ddb
  return 0;
}

template <typename EnumType>
const char* ToString(EnumType t) {
  assert(false && "ToString is not implemented for this type.");
  return "";
}

template <typename EnumType>
EnumType FromString(const char* str) {
  for (size_t i = 0; i < EnumLength<EnumType>(); i++) {
    EnumType t = static_cast<EnumType>(i);
    if (ToString(t) == str) {
      return t;
    }
  }
  // fallback to the first enum value
  return static_cast<EnumType>(0);
}

enum class BackendType : size_t {
  kTfLite = 0,
};

enum class SchedulerType : size_t {
  kFixedWorker = 0,
  kRoundRobin = 1,
  kShortestExpectedLatency = 2,
  kFixedWorkerGlobalQueue = 3,
  kHeterogeneousEarliestFinishTime = 4,
  kLeastSlackTimeFirst = 5,
  kHeterogeneousEarliestFinishTimeReserved = 6,
};

enum class CPUMaskFlag : size_t {
  kAll = 0,
  kLittle = 1,
  kBig = 2,
  kPrimary = 3,
};

enum class SubgraphPreparationType : size_t {
  kNoFallbackSubgraph = 0,
  kFallbackPerWorker = 1,
  kUnitSubgraph = 2,
  kMergeUnitSubgraph = 3,
};

enum class DataType : size_t {
  kNoType = 0,
  kFloat32 = 1,
  kInt32 = 2,
  kUInt8 = 3,
  kInt64 = 4,
  kString = 5,
  kBool = 6,
  kInt16 = 7,
  kComplex64 = 8,
  kInt8 = 9,
  kFloat16 = 10,
  kFloat64 = 11,
};

<<<<<<< HEAD
size_t GetDataTypeBytes(DataType type);

enum class BufferFormat : size_t {
  // image format
  kGrayScale = 0,
  kRGB = 1,
  kRGBA = 2,
  kYV12 = 3,
  kYV21 = 4,
  kNV21 = 5,
  kNV12 = 6,
  // raw format, from tensor
  // internal format follows DataType
  kRaw = 7
};

// Buffer content orientation follows EXIF specification. The name of
// each enum value defines the position of the 0th row and the 0th column of
// the image content. See http://jpegclub.org/exif_orientation.html for
// details.
enum class BufferOrientation : size_t {
  kTopLeft = 1,
  kTopRight = 2,
  kBottomRight = 3,
  kBottomLeft = 4,
  kLeftTop = 5,
  kRightTop = 6,
  kRightBottom = 7,
  kLeftBottom = 8,
};

=======
>>>>>>> 5b7c3ddb
enum class DeviceFlag : size_t {
  kCPU = 0,
  kGPU = 1,
  kDSP = 2,
  kNPU = 3,
};

enum class QuantizationType : size_t {
  kNoQuantization = 0,
  kAffineQuantization = 1,
};

enum class WorkerType : size_t {
  kDeviceQueue = 1,
  kGlobalQueue = 2,
};

enum class JobStatus : size_t {
  kEnqueueFailed,
  kQueued,
  kSuccess,
  kSLOViolation,
  kInputCopyFailure,
  kOutputCopyFailure,
  kInvokeFailure
};

template <>
size_t EnumLength<BackendType>();
template <>
size_t EnumLength<SchedulerType>();
template <>
size_t EnumLength<CPUMaskFlag>();
template <>
size_t EnumLength<SubgraphPreparationType>();
template <>
size_t EnumLength<DataType>();
template <>
<<<<<<< HEAD
size_t EnumLength<BufferFormat>();
template <>
size_t EnumLength<BufferOrientation>();
template <>
=======
>>>>>>> 5b7c3ddb
size_t EnumLength<DeviceFlag>();
template <>
size_t EnumLength<QuantizationType>();

template <>
const char* ToString(BackendType backend_type);
template <>
const char* ToString(SchedulerType scheduler_type);
template <>
const char* ToString(CPUMaskFlag cpu_mask_flag);
template <>
const char* ToString(SubgraphPreparationType subgraph_preparation_type);
template <>
const char* ToString(DataType data_type);
template <>
<<<<<<< HEAD
const char* ToString(BufferFormat buffer_format);
template <>
const char* ToString(BufferOrientation buffer_orientation);
template <>
const char* ToString(DeviceFlag device_flag);
template <>
const char* ToString(QuantizationType);
template <>
const char* ToString(JobStatus job_status);
=======
const char* ToString(DeviceFlag device_flag);
template <>
const char* ToString(QuantizationType);
>>>>>>> 5b7c3ddb

struct AffineQuantizationParams {
  std::vector<float> scale;
  std::vector<int32_t> zero_point;
  int32_t quantized_dimension;
};

class Quantization {
 public:
  Quantization(QuantizationType type, void* params)
      : type_(type), params_(params) {}
  QuantizationType GetType() { return type_; }
  void* GetParams() { return params_; }
  void SetParams(void* params) { params_ = params; }

 private:
  QuantizationType type_;
  void* params_;
};

// Optional parameters for model request
// `target_worker`: designate the target worker for a request.
// [default : -1 (not specified)] This option requires the FixedWorkerScheduler.
// `require_callback`: report if OnEndRequest is specified in an engine
// [default: true]
// `slo_us` and `slo_scale`: specifying an SLO value for a model.
// Setting `slo_scale` will make the SLO =  slo_scale * profiled latency of
// that model. `slo_scale` will be ignored if `slo_us` is given
// (i.e., no reason to specify both options). [default : -1 (not specified)]
struct RequestOption {
  int target_worker;
  bool require_callback;
  int slo_us;
  float slo_scale;

  static RequestOption GetDefaultOption() { return {-1, true, -1, -1.f}; }
};

// data structure for identifying subgraphs within whole models
class SubgraphKey {
 public:
  SubgraphKey();
  SubgraphKey(ModelId model_id, WorkerId worker_id,
              std::set<int> unit_indices = {});
  bool operator<(const SubgraphKey& key) const;
  bool operator==(const SubgraphKey& key) const;
  bool operator!=(const SubgraphKey& key) const;

  ModelId GetModelId() const { return model_id; }
  WorkerId GetWorkerId() const { return worker_id; }

  const BitMask& GetUnitIndices() const;
  std::set<int> GetUnitIndicesSet() const;
  std::string GetUnitIndicesString() const;

  std::string ToString() const;
  bool IsValid() const;

 private:
  ModelId model_id = -1;
  WorkerId worker_id = -1;
  BitMask unit_indices;
};

// hash function to use SubgraphKey as a key
// https://stackoverflow.com/a/32685618
struct SubgraphHash {
  std::size_t operator()(const SubgraphKey& p) const;
};

std::ostream& operator<<(std::ostream& os, const JobStatus& status);

// Job struct is the scheduling and executing unit.
// The request can specify a model by indication the model id
struct Job {
  explicit Job() : model_id(-1) {}
  explicit Job(ModelId model_id) : model_id(model_id) {}
  explicit Job(ModelId model_id, int64_t slo)
      : model_id(model_id), slo_us(slo) {}

  std::string ToJson() const;

  // Constant variables (Valid after invoke)
  // TODO: better job life-cycle to change these to `const`
  ModelId model_id;
  int input_handle = -1;
  int output_handle = -1;
  JobId job_id = -1;
  int sched_id = -1;
  std::string model_fname;
  bool require_callback = true;

  // For record (Valid after execution)
  int64_t enqueue_time = 0;
  int64_t invoke_time = 0;
  int64_t end_time = 0;
  // Profiled invoke execution time
  int64_t profiled_execution_time = 0;
  // Expected invoke execution time
  int64_t expected_execution_time = 0;
  // Expected total latency
  int64_t expected_latency = 0;
  int64_t slo_us;

  // Target worker id (only for fixed worker request)
  WorkerId target_worker_id = -1;

  // Current status for execution (Valid after planning)
  JobStatus status = JobStatus::kQueued;
  SubgraphKey subgraph_key;
  std::vector<Job> following_jobs;

  // Resolved unit subgraphs and executed subgraph keys
  BitMask resolved_unit_subgraphs;
  std::list<SubgraphKey> previous_subgraph_keys;
};
// hash function to use pair<int, BitMask> as map key in cache_
// https://stackoverflow.com/a/32685618
struct JobIdBitMaskHash {
  std::size_t operator()(const std::pair<int, BitMask>& p) const;
};

}  // namespace band

// Helper macro to return error status
#define RETURN_IF_ERROR(expr) \
  {                           \
    auto status = (expr);     \
    if (!status.ok()) {       \
      return status;          \
    }                         \
  }

#endif  // BAND_COMMON_H_<|MERGE_RESOLUTION|>--- conflicted
+++ resolved
@@ -21,11 +21,7 @@
 // Empty template.
 template <typename EnumType>
 size_t EnumLength() {
-<<<<<<< HEAD
-  assert(false && "FromString is not implemented for this type.");
-=======
   assert(false && "EnumLength is not implemented for this type.");
->>>>>>> 5b7c3ddb
   return 0;
 }
 
@@ -90,7 +86,6 @@
   kFloat64 = 11,
 };
 
-<<<<<<< HEAD
 size_t GetDataTypeBytes(DataType type);
 
 enum class BufferFormat : size_t {
@@ -122,8 +117,6 @@
   kLeftBottom = 8,
 };
 
-=======
->>>>>>> 5b7c3ddb
 enum class DeviceFlag : size_t {
   kCPU = 0,
   kGPU = 1,
@@ -162,13 +155,10 @@
 template <>
 size_t EnumLength<DataType>();
 template <>
-<<<<<<< HEAD
 size_t EnumLength<BufferFormat>();
 template <>
 size_t EnumLength<BufferOrientation>();
 template <>
-=======
->>>>>>> 5b7c3ddb
 size_t EnumLength<DeviceFlag>();
 template <>
 size_t EnumLength<QuantizationType>();
@@ -184,7 +174,6 @@
 template <>
 const char* ToString(DataType data_type);
 template <>
-<<<<<<< HEAD
 const char* ToString(BufferFormat buffer_format);
 template <>
 const char* ToString(BufferOrientation buffer_orientation);
@@ -194,11 +183,6 @@
 const char* ToString(QuantizationType);
 template <>
 const char* ToString(JobStatus job_status);
-=======
-const char* ToString(DeviceFlag device_flag);
-template <>
-const char* ToString(QuantizationType);
->>>>>>> 5b7c3ddb
 
 struct AffineQuantizationParams {
   std::vector<float> scale;
